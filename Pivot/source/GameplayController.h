//
//  GameplayController.h
//  Platformer
//
//  Controls the level play loop
//
//  Created by Sarah Fleischman on 2/23/23.
//

#ifndef GameplayController_h
#define GameplayController_h

#include <cugl/cugl.h>
#include "DataController.h"
#include "Level.h"
#include "PhysicsController.h"
#include "PlaneController.h"
#include "InputController.h"
#include "GameModel.h"
#include "GraphicsEngine.h"
#include "PlayerModel.h"

class GameplayController : public cugl::Scene2 {

protected:
    /** set debug mode */
    bool _debug;
    
    //DEBUG COLLISION NODE
    std::shared_ptr<cugl::scene2::SceneNode> _debugnode;
    
private:
    std::unique_ptr<GameModel> _model;
    //std::shared_ptr<PhysicsController> _physics;
    PhysicsController _physics;
    InputController _input;
    std::vector<Collectible> _collectibles;
<<<<<<< HEAD

=======
    std::shared_ptr<PlayerModel> _player;
>>>>>>> 8c77198f
    
//protected:
//    /** The asset manager for this game mode. */
//    std::shared_ptr<cugl::AssetManager> _assets;
//    /** Reference to the left joystick image */
//    std::shared_ptr<cugl::scene2::PolygonNode> _leftnode;
//    /** Reference to the right joystick image */
//    std::shared_ptr<cugl::scene2::PolygonNode> _rightnode;
    
public:
    /**
     * Creates a new game world with the default values.
     *
     * This constructor does not allocate any objects or start the controller.
     * This allows us to use a controller without a heap pointer.
     */
    GameplayController();
    
    /**
     * Disposes of all (non-static) resources allocated to this mode.
     *
     * This method is different from dispose() in that it ALSO shuts off any
     * static resources, like the input controller.
     */
    ~GameplayController() { dispose(); }
    
    /**
     * Disposes of all (non-static) resources allocated to this mode.
     */
    void dispose();
    
    /** Initializes the controller contents, and starts the game
    *
    * The constructor does not allocate any objects or memory.  This allows
    * us to have a non-pointer reference to this controller, reducing our
    * memory allocation.  Instead, allocation happens in this method.
    *
    * The game world is scaled so that the screen coordinates do not agree
    * with the Box2d coordinates.  This initializer uses the default scale.
    *
    * @param assets    The (loaded) assets for this game mode
    * @param rect      The game bounds in Box2d coordinates
    *
    * @return true if the controller is initialized properly, false otherwise.
    */
    
    bool init(const std::shared_ptr<AssetManager>& assets);
    
    bool init(const std::shared_ptr<AssetManager>& assets,  const Rect& rect);
    /**
     * The method called to update the game mode.
     *
     * This method contains any gameplay code that is not an OpenGL call.
     *
     * @param timestep  The amount of time (in seconds) since the last frame
     */
    void update(float timestep);

    /**
     * Resets the status of the game so that we can play again.
     */
    void reset();
    
    /**
     * Draws all this scene to the given SpriteBatch.
     *
     * The default implementation of this method simply draws the scene graph
     * to the sprite batch.  By overriding it, you can do custom drawing
     * in its place.
     *
     * @param batch     The SpriteBatch to draw with.
     */
    void render(const std::shared_ptr<cugl::SpriteBatch>& batch) override;
    
    /**
     * Returns the active screen size of this scene.
     *
     * This method is for graceful handling of different aspect
     * ratios
     */
    cugl::Size computeActiveSize() const;
<<<<<<< HEAD
    
#pragma mark State Access

    bool isDebug( ) const { return _debug; }
    
    /** sets whether we are in debug mode or not */
    void setDebug(bool value) { _debug = value; _debugnode->setVisible(value); }
=======

    /**Get the 2d coordinates relative to the cut plane of a 3d location
    * it also returns the projected distance from that point to the cut plane, which can be used to threshold drawing of an object at that location
    * RETURN: screen coordinates and projection distance pairs are returned as a std::tuple<Vec2,float>*/
    std::tuple<cugl::Vec2, float> ScreenCoordinatesFrom3DPoint(cugl::Vec3);
>>>>>>> 8c77198f
};

#endif /* GameplayController_h */<|MERGE_RESOLUTION|>--- conflicted
+++ resolved
@@ -35,11 +35,7 @@
     PhysicsController _physics;
     InputController _input;
     std::vector<Collectible> _collectibles;
-<<<<<<< HEAD
-
-=======
     std::shared_ptr<PlayerModel> _player;
->>>>>>> 8c77198f
     
 //protected:
 //    /** The asset manager for this game mode. */
@@ -121,7 +117,6 @@
      * ratios
      */
     cugl::Size computeActiveSize() const;
-<<<<<<< HEAD
     
 #pragma mark State Access
 
@@ -129,13 +124,11 @@
     
     /** sets whether we are in debug mode or not */
     void setDebug(bool value) { _debug = value; _debugnode->setVisible(value); }
-=======
 
     /**Get the 2d coordinates relative to the cut plane of a 3d location
     * it also returns the projected distance from that point to the cut plane, which can be used to threshold drawing of an object at that location
     * RETURN: screen coordinates and projection distance pairs are returned as a std::tuple<Vec2,float>*/
     std::tuple<cugl::Vec2, float> ScreenCoordinatesFrom3DPoint(cugl::Vec3);
->>>>>>> 8c77198f
 };
 
 #endif /* GameplayController_h */