--- conflicted
+++ resolved
@@ -14,7 +14,7 @@
 public:
     // whether to play this levels background music
     bool _playMusic = false;
-    
+
     enum Choice {
         /** User has not yet made a choice */
         NONE = -1,
@@ -55,36 +55,32 @@
         /** User wants to go to the settings menu */
         SETTINGS = 22
     };
-    
+
     enum Pack {
         /** The pack of levels that the page is displaying */
         ZERO = 0,
         ONE = 1
     };
-    
+
 protected:
     /** The asset manager for loading. */
     std::shared_ptr<cugl::AssetManager> _assets;
-    
+
     /** The list of level buttons */
     std::unordered_map<std::string,std::shared_ptr<cugl::scene2::Button>> _buttons;
-    
+
     /** The max level number unlocked (starts at 1)*/
     int _maxLevel;
     /** The player menu choice */
     Choice _choice;
     /** The current pack */
     Pack _pack;
-    
+
     /** The total number of levels we have in the game */
-<<<<<<< HEAD
-    const int LEVELS_IMPLEMENTED = 10;
+    const int LEVELS_IMPLEMENTED = 11;
     /** The total number of packs in the game */
     const int PACKS_IMPLEMENTED = 2;
-=======
-    const int LEVELS_IMPLEMENTED = 11;
->>>>>>> 5da983c1
-    
+
     /**
      * Returns the active screen size of this scene.
      *
@@ -92,7 +88,7 @@
      * ratios
      */
     cugl::Size computeActiveSize() const;
-    
+
 public:
 #pragma mark -
 #pragma mark Constructors
@@ -103,7 +99,7 @@
      * This allows us to use the object without a heap pointer.
      */
     LevelSelect() : Scene2() {}
-    
+
     /**
      * Disposes of all (non-static) resources allocated to this mode.
      *
@@ -111,12 +107,12 @@
      * static resources, like the input controller.
      */
     ~LevelSelect() { dispose(); }
-    
+
     /**
      * Disposes of all (non-static) resources allocated to this mode.
      */
     void dispose();
-    
+
     /**
      * Initializes the controller contents, making it ready for loading with only the first level unlocked
      *
@@ -129,7 +125,7 @@
      * @return true if the controller is initialized properly, false otherwise.
      */
     bool init(const std::shared_ptr<cugl::AssetManager>& assets) { return init(assets, 0); }
-    
+
     /**
      * Initializes the controller contents, making it ready for loading with all levels unlocked
      *
@@ -142,7 +138,7 @@
      * @return true if the controller is initialized properly, false otherwise.
      */
     bool initMax(const std::shared_ptr<cugl::AssetManager>& assets) { return init(assets, LEVELS_IMPLEMENTED - 1); }
-    
+
     /**
      * Initializes the controller contents, making it ready for loading
      *
@@ -156,8 +152,8 @@
      * @return true if the controller is initialized properly, false otherwise.
      */
     bool init(const std::shared_ptr<cugl::AssetManager>& assets, int level);
-    
-    
+
+
 #pragma mark -
 #pragma mark Progress Monitoring
     /**
@@ -167,12 +163,12 @@
      * @param timestep  The amount of time (in seconds) since the last frame
      */
     void update(float timestep) {}
-    
+
     /**
      * The method that updates the menu to reflect unlocked levels
      */
     void updateLevel(int level);
-    
+
     /**
      * Sets whether the scene is currently active
      *
@@ -183,7 +179,7 @@
      * @param value whether the scene is currently active
      */
     virtual void setActive(bool value) override;
-    
+
 #pragma mark State Transition Helpers
 public:
     /**
@@ -193,7 +189,7 @@
      * Only use when a level has been selected! (otherwise this will break things)
      */
     std::string getLevelString();
-    
+
     /**
      * Returns a level name string using the current level menu states
      *
@@ -201,17 +197,17 @@
      * Only use when a level has been selected! (otherwise this will break things)
      */
     std::string getNextLevelString();
-    
+
     /**
      * Updates the choice and pack to the next level
      */
     void nextLevel();
-    
+
     /**
      * Returns the level number  of the max level unlocked
      */
     int getMaxLevel() { return _maxLevel; }
-    
+
     /**
      * Returns the user's menu choice.
      *
@@ -220,37 +216,37 @@
      * @return the user's menu choice.
      */
     Choice getChoice() const { return _choice; }
-    
+
     /**
      * Returns true if the current level is the last level
      */
     bool isLast();
-    
+
     /**
      * Returns true if the current level is the last level in the current pack
      */
     bool isLastInPack();
-    
+
     /**
      * Unlocks the next level if it is not yet unlocked
      */
     void unlockNextLevel();
-    
+
     /**
      * Switches page to the next pack if possible
      */
     void nextPack();
-    
+
     /**
      * Switches page to the previous pack if possible
      */
     void prevPack();
-    
+
     /**
      * Resets unlocked levels
      */
     void resetMax() { _maxLevel = 0; }
-    
+
 private:
     /**
      * Returns a level name string using the given level states
@@ -259,52 +255,52 @@
      * @param pack    Level pack string
      */
     std::string toLevelString(int level, std::string pack);
-    
+
     /**
      * Returns the current pack as a string.
      *
      * @return the string of the current pack
      */
     std::string packToString(Pack pack);
-  
+
     /** Translates a button level string to a number
      *  Only use for levels 1-15  all others return -1
      *
      *  Example: "level12" --> 11
      */
     int buttNameToNum(std::string name);
-    
+
 //    /**
 //     * Translate a number to a level string
 //     *
 //     *  Example: 16 --> "test_0001"
 //     */
 //    std::string numToName(int level);
-    
+
     /**
      * Returns the integer version of the current level and pack
      *
      * (pack * 15) + choice
      */
     int levelNum();
-    
+
     /**
      * Updated max level if level is greater than the current max
      */
     void updateMax(int level);
-    
+
     void setChoice(std::string name);
-    
+
     /**
      * Returns the number of levels before the given pack
      */
     int prePackNum(Pack pack);
-    
+
     /**
      * Returns the number of levels in the given pack
      */
     int inPackNum(Pack pack);
-    
+
 };
 
 #endif /* LevelSelect_h */