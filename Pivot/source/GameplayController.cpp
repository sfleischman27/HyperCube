//
//  GameplayController.cpp
//  Platformer
//
//  Controls the level play loop
//
//  Created by Sarah Fleischman on 2/23/23.
//

#include "GameplayController.h"
#include <cugl/cugl.h>

using namespace cugl;

/** This is adjusted by screen aspect ratio to get the height */
#define SCENE_WIDTH 1024
#define SCENE_HEIGHT 576

/** Color to outline the physics nodes */
#define DEBUG_COLOR     Color4::YELLOW
/** Opacity of the physics outlines */
#define DEBUG_OPACITY   192
/** Threshold of the visible distance */
<<<<<<< HEAD
#define VISIBLE_DIST   .02
=======
#define VISIBLE_DIST   0.15
/** Threshold of the click distance */
#define CLICK_DIST   0.05
>>>>>>> a03cace4

/**
 * Creates a new game world with the default values.
 *
 * This constructor does not allocate any objects or start the controller.
 * This allows us to use a controller without a heap pointer.
 */
GameplayController::GameplayController() : Scene2()
{
	auto level = Level::loadLevel("temp");
	_model = std::make_unique<GameModel>(level);
    
    _worldnode = nullptr;
    _debugnode = nullptr;
    _debug = false;
    //_physics = std::shared_ptr<PhysicsController>();
}

/**
 * Disposes of all (non-static) resources allocated to this mode.
 */
void GameplayController::dispose() {
    if(_active){
        _input.dispose();
        _physics.dispose();
        _worldnode = nullptr;
        _debugnode = nullptr;
        Scene2::dispose();
    }
}

/**
 * Initializes the controller contents, and starts the game
 *
 * The constructor does not allocate any objects or memory.  This allows
 * us to have a non-pointer reference to this controller, reducing our
 * memory allocation.  Instead, allocation happens in this method.
 *
 * The game world is scaled so that the screen coordinates do not agree
 * with the Box2d coordinates.  This initializer uses the default scale.
 *
 * @param assets    The (loaded) assets for this game mode
 * @param rect      The game bounds in Box2d coordinates
 *
 * @return true if the controller is initialized properly, false otherwise.
 */
bool GameplayController::init(const std::shared_ptr<AssetManager>& assets) {
    return init(assets,Rect(0,0,SCENE_WIDTH,SCENE_HEIGHT));
}


bool GameplayController::init(const std::shared_ptr<AssetManager>& assets, const Rect& rect) {
//    _input.init(Rect());
    
    _dimen = computeActiveSize();
    

    if (assets == nullptr) {
        return false;
    } else if (!Scene2::init(_dimen)) {
        return false;
    }
    
    // Start up the input handler
//    _assets = assets;
    _input.init(getBounds());
    
    //set up physics world
    _physics.init(_dimen, rect, SCENE_WIDTH);
    _physics.createPhysics(*_model,getSize());

    _collectibles = _model->getCollectibles();
//    TODO: How to draw collectibles
//    for (Collectible c : _collectibles) {
//        c.setTexture(assets->get<Texture>("bullet"));
//    }
    
    /** Player */
    
    // The initial position of the player
    float DUDE_POS[] = { 2.5f, 5.0f};
    
    Vec2 dudePos = DUDE_POS;
    
        //std::shared_ptr<Texture> image = assets->get<Texture>(DUDE_TEXTURE);
    
        //TODO Gordi fill in your scale right below
        //_player = PlayerModel::alloc(dudePos,image->getSize()/_scale,_scale);
    
        //std::shared_ptr<scene2::PolygonNode> sprite = scene2::PolygonNode::allocWithTexture(image);
        //_player->setSceneNode(sprite);
    
        //TODO Gordi add the player as an obstacle. The original code does something like: addObstacle(_player,sprite);

    Vec2 offset((_dimen.width-SCENE_WIDTH)/2.0f,(_dimen.height-SCENE_HEIGHT)/2.0f);

        // TODO Gordi fill in your scene node right below
    _worldnode = scene2::SceneNode::alloc();
    _worldnode->setAnchor(Vec2::ANCHOR_BOTTOM_LEFT);
    _worldnode->setPosition(offset);
    
    std::shared_ptr<Texture> image = assets->get<Texture>(DUDE_TEXTURE);

    _player = PlayerModel::alloc(dudePos,image->getSize()/_physics.getScale(),_physics.getScale());

    std::shared_ptr<scene2::PolygonNode> sprite = scene2::PolygonNode::allocWithTexture(image);
    _player->setSceneNode(sprite);

    //TODO Gordi add the player as an obstacle. The original code does something like:
    addObstacle(_player, sprite, true);
    
    /* FOR THE DEBUG WIREFRAME STUFF.
     TODO: IMPLEMENT
     
    _debugnode = scene2::SceneNode::alloc();
    _debugnode->setScale(_dimen); // Debug node draws in PHYSICS coordinates
    _debugnode->setAnchor(Vec2::ANCHOR_BOTTOM_LEFT);
    //_debugnode->setPosition(offset);
     */

    addChild(_worldnode);
    //addChild(_debugnode);

    _active = true;
    
    return true;
    
}

void GameplayController::addObstacle(const std::shared_ptr<cugl::physics2::Obstacle>& obj,
                            const std::shared_ptr<cugl::scene2::SceneNode>& node,
                            bool useObjPosition) {
    _physics.getWorld()->addObstacle(obj);
    //obj->setDebugScene(_debugnode);
    
    // Position the scene graph node (enough for static objects)
      if (useObjPosition) {
          node->setPosition(obj->getPosition()*_physics.getScale());
      }
      _worldnode->addChild(node);
    
    // Dynamic objects need constant updating
    if (obj->getBodyType() == b2_dynamicBody) {
        scene2::SceneNode* weak = node.get(); // No need for smart pointer in callback
        obj->setListener([=](physics2::Obstacle* obs){
            weak->setPosition(obs->getPosition()*_physics.getScale());
            weak->setAngle(obs->getAngle());
        });
    }
}


/**
 * Resets the status of the game so that we can play again.
 *
 * This method disposes of the world and creates a new one.
 */
void GameplayController::reset() {
    _physics.clear();
    _debugnode->removeAllChildren();
}

/**
 * Executes the core gameplay loop of this world.
 *
 * This method contains the specific update code for this mini-game. It does
 * not handle collisions, as those are managed by the parent class WorldController.
 * This method is called after input is read, but before collisions are resolved.
 * The very last thing that it should do is apply forces to the appropriate objects.
 *
 * @param  delta    Number of seconds since last animation frame
 */
void GameplayController::update(float dt) {
    
    _input.update(dt);

    if(_input.didIncreaseCut()){
        _model->rotateNorm(.03);
        _physics.createPhysics(*_model,getSize());
    }
    
    else if(_input.didDecreaseCut()){
        _model->rotateNorm(-.03);
        _physics.createPhysics(*_model,getSize());
    }
    else if(_input.didKeepChangingCut()) {
        _model->rotateNorm(_input.getMoveNorm());
        _physics.createPhysics(*_model,getSize());
    }
    else {
        _physics.update(dt);
    }
    
    // TODO: Update player bag what is collected
    // TODO: check against player location to see if player can collect
    if (_input.didSelect()) {
        auto pos =  _input.getSelection();
        pos = Vec2(screenToWorldCoords(pos)).subtract(getSize()/2);
        //down scale it by screen size for comparison
        pos = Vec2(pos.x/(_dimen.width/2), pos.y/(_dimen.height/2));
        std::cout<<" click x is " <<pos.x << "\n";
        std::cout<<" click y is " <<pos.y << "\n";
        for (int i = 0; i < _collectibles.size(); i++) {
            auto tuplec = ScreenCoordinatesFrom3DPoint(_collectibles[i].getPosition());
            auto coords = std::get<0>(tuplec);
            auto dist = std::get<1>(tuplec);
            std::cout<<" collect x is " <<coords.x << "\n";
            std::cout<<" collect y is " <<coords.y << "\n";
//            std::cout<<" dist is " << dist << "\n";
            if (!_collectibles[i].getCollected() and
                std::abs(dist) <= VISIBLE_DIST and
                std::abs(pos.x - coords.x)<=CLICK_DIST and
                std::abs(pos.y - coords.y)<=CLICK_DIST) {
                _collectibles[i].setCollected(true);
            }
        }
    }
    
//    _player->setMovement(_input.getHorizontal()*_player->getForce());
//    _player->setJumping( _input.didJump());
//    _player->applyForce();
	
	/*animated by incrementing angle each frame*/
//	_model->rotateNorm(.01);

	/*give a normal directly (only the x,y coords matter)*/
	//_model->setPlaneNorm(Vec3(1, 3, 0).normalize());

	/*pick a specific angle to cut at(relative to UNIT_X)*/
//	float radians = M_PI / 3;
//	Vec3 newNorm = Vec3(
//		cos(radians),
//		sin(radians),
//		0
//	);
//	_model->setPlaneNorm(newNorm);
    


	
}

/**
 * Draws all this scene to the given SpriteBatch.
 *
 * The default implementation of this method simply draws the scene graph
 * to the sprite batch.  By overriding it, you can do custom drawing
 * in its place.
 *
 * @param batch     The SpriteBatch to draw with.
 */
void GameplayController::render(const std::shared_ptr<cugl::SpriteBatch>& batch) {

	//Begin Drawing
	batch->begin();
	batch->setColor(Color4::BLACK);
	auto cuts = _model->getCut();
	for (auto it = cuts.begin(); it != cuts.end(); it++) {
        batch->fill(*it);
	}
    
    std::vector<std::shared_ptr<scene2::SceneNode>> world = _worldnode->getChildren();
    for (std::shared_ptr<scene2::SceneNode> it : world) {
        /*it->setContentSize(
                           it->getWidth() * _physics.getScale(),
                           it->getHeight() *  _physics.getScale());*/
        it->render(batch);
    }
    
    
    /* TODO: Color in the obstacles for debug
    batch->setColor(Color4::GREEN);
    auto obstacles = _physics.getPolygonObstacles();
    for (auto it = obstacles.begin(); it != obstacles.end(); it++) {
        batch->fill(*it);
    }*/

    // draw exit
    // TODO: Jack maybe you want to double check the exit location cuz it's not inside cuts right now (lmk if im wrong)
    tupleExit = ScreenCoordinatesFrom3DPoint(_model->getLevel()->exitLoc);
    auto screencoordsExit = std::get<0>(tupleExit);
    auto distanceExit = std::get<1>(tupleExit);
    if (std::abs(distanceExit) <= VISIBLE_DIST) {
        std::shared_ptr<Texture> blue = std::make_shared<Texture>();
        static unsigned char bluecol[] = { 0, 0, 0xFF, 0xFF };
        blue->initWithData(bluecol, 1, 1);
        Vec2 bottomleftExit = screencoordsExit - Vec2(0.02, 0.02);
        batch->draw(blue, Rect(bottomleftExit, Vec2(0.025, 0.04)));
    }

    // draw collectibles if the collectible is within certain distance to the plane
    // and if the collectibe has not been not collected yet
    for (int i = 0; i < _collectibles.size(); i++) {
        if (!_collectibles[i].getCollected()) {
            auto tupleKey = ScreenCoordinatesFrom3DPoint(_collectibles[i].getPosition());
            auto screencoordsKey = std::get<0>(tupleKey);
            auto distanceKey = std::get<1>(tupleKey);
            if (std::abs(distanceKey) <= VISIBLE_DIST) {
                std::shared_ptr<Texture> yellow = std::make_shared<Texture>();
                static unsigned char yellowcol[] = { 0xFF, 0xFF, 0x00, 0xFF };
                yellow->initWithData(yellowcol, 1, 1);
                Vec2 bottomleft = screencoordsKey - Vec2(0.02, 0.02);
                batch->draw(yellow, Rect(bottomleft, Vec2(0.025, 0.04)));
            }
        }
    }
    
	// End Drawing
	batch->end();
}

Size GameplayController::computeActiveSize() const {
    Size dimen = Application::get()->getDisplaySize();
    float ratio1 = dimen.width/dimen.height;
    float ratio2 = ((float)SCENE_WIDTH)/((float)SCENE_HEIGHT);
    if (ratio1 < ratio2) {
        dimen *= SCENE_WIDTH/dimen.width;
    } else {
        dimen *= SCENE_HEIGHT/dimen.height;
    }
    return dimen;
}

/**Get the 2d coordinates relative to the cut plane of a 3d location
* it also returns the projected distance from that point to the cut plane, which can be used to threshold drawing of an object at that location
* RETURN: screen coordinates and projection distance pairs are returned as a std::tuple<Vec2,float>*/
std::tuple<cugl::Vec2, float> GameplayController::ScreenCoordinatesFrom3DPoint(cugl::Vec3 location) {

    //dot the point onto the plane normal to get the distance from the cut plane
    auto dist = location.dot(_model->getPlaneNorm());
    // get the point projected onto the plane basis vectors (unit_z is always y-axis and x-axis is to the right)
    auto xcoord = location.dot(cugl::Vec3(0,0,1).cross(_model->getPlaneNorm().negate()).normalize());
    auto ycoord = location.dot(cugl::Vec3(0,0,1));
    auto coords = cugl::Vec2(xcoord, ycoord);

    return(std::tuple<cugl::Vec2, float>(coords, dist));
}<|MERGE_RESOLUTION|>--- conflicted
+++ resolved
@@ -21,13 +21,11 @@
 /** Opacity of the physics outlines */
 #define DEBUG_OPACITY   192
 /** Threshold of the visible distance */
-<<<<<<< HEAD
+
 #define VISIBLE_DIST   .02
-=======
-#define VISIBLE_DIST   0.15
-/** Threshold of the click distance */
+
 #define CLICK_DIST   0.05
->>>>>>> a03cace4
+
 
 /**
  * Creates a new game world with the default values.
