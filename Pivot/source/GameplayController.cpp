--- conflicted
+++ resolved
@@ -16,15 +16,10 @@
 #define SCENE_WIDTH 1024
 #define SCENE_HEIGHT 576
 
-<<<<<<< HEAD
-/** This is the aspect ratio for physics */
-#define SCENE_ASPECT 9.0/16.0
-=======
 /** Width of the game world in Box2d units */
 #define DEFAULT_WIDTH   32.0f
 /** Height of the game world in Box2d units */
 #define DEFAULT_HEIGHT  18.0f
->>>>>>> 91aec06a
 
 /** Color to outline the physics nodes */
 #define DEBUG_COLOR     Color4::YELLOW
@@ -290,21 +285,20 @@
         batch->fill(*it);
 	}
     
-<<<<<<< HEAD
+    /*
     std::vector<std::shared_ptr<scene2::SceneNode>> world = _worldnode->getChildren();
     for (std::shared_ptr<scene2::SceneNode> it : world) {
-        /*it->setContentSize(
-                           it->getWidth() * _physics.getScale(),
-                           it->getHeight() *  _physics.getScale());*/
+        //it->setContentSize(
+        //                  it->getWidth() * _physics.getScale(),
+        //                   it->getHeight() *  _physics.getScale());
         it->render(batch);
     }
+    */
     
     /*std::vector<std::shared_ptr<scene2::SceneNode>> debug = _debugnode->getChildren();
     for (std::shared_ptr<scene2::SceneNode> it : world) {
         it->render(batch);
     }*/
-=======
->>>>>>> 91aec06a
     
     /* TODO: Color in the obstacles for debug
     batch->setColor(Color4::GREEN);
