//
//  GameplayController.cpp
//  Platformer
//
//  Controls the level play loop
//
//  Created by Sarah Fleischman on 2/23/23.
//

#include "GameplayController.h"
#include <cugl/cugl.h>

using namespace cugl;

<<<<<<< HEAD
// Lock the screen size to fixed height regardless of aspect ratio
#define SCENE_HEIGHT 720
=======
/** This is adjusted by screen aspect ratio to get the height */
#define SCENE_WIDTH 1024
#define SCENE_HEIGHT 576
>>>>>>> af83ff7c

/**
 * Creates a new game world with the default values.
 *
 * This constructor does not allocate any objects or start the controller.
 * This allows us to use a controller without a heap pointer.
 */
GameplayController::GameplayController() : Scene2() {
	auto level = Level::loadLevel("temp");
	_model = std::make_unique<GameModel>(level);
    //_physics = std::shared_ptr<PhysicsController>();
}

/**
 * Disposes of all (non-static) resources allocated to this mode.
 */
void GameplayController::dispose() {}

/**
 * Initializes the controller contents, and starts the game
 *
 * The constructor does not allocate any objects or memory.  This allows
 * us to have a non-pointer reference to this controller, reducing our
 * memory allocation.  Instead, allocation happens in this method.
 *
 * The game world is scaled so that the screen coordinates do not agree
 * with the Box2d coordinates.  This initializer uses the default scale.
 *
 * @param assets    The (loaded) assets for this game mode
 *
 * @return true if the controller is initialized properly, false otherwise.
 */
bool GameplayController::init(const std::shared_ptr<AssetManager>& assets) {
<<<<<<< HEAD
    Size dimen = Application::get()->getDisplaySize();
    dimen *= SCENE_HEIGHT/dimen.height;
=======
//    _input.init(Rect());
    
    Size dimen = computeActiveSize();

>>>>>>> af83ff7c
    if (assets == nullptr) {
        return false;
    } else if (!Scene2::init(dimen)) {
        return false;
    }
    
<<<<<<< HEAD
    _input.init(Rect());
    _physics.init();
    
    //_physics = std::shared_ptr<PhysicsController>();
    _physics.createPhysics(*_model,getSize());
=======
    // Start up the input handler
//    _assets = assets;
    _input.init(getBounds());
 
    _collectibles = _model->getCollectibles();
//    TODO: How to draw collectibles
//    for (Collectible c : _collectibles) {
//        c.setTexture(assets->get<Texture>("bullet"));
//    }
>>>>>>> af83ff7c

    return true;}

/**
 * Resets the status of the game so that we can play again.
 *
 * This method disposes of the world and creates a new one.
 */
void GameplayController::reset() {}

/**
 * Executes the core gameplay loop of this world.
 *
 * This method contains the specific update code for this mini-game. It does
 * not handle collisions, as those are managed by the parent class WorldController.
 * This method is called after input is read, but before collisions are resolved.
 * The very last thing that it should do is apply forces to the appropriate objects.
 *
 * @param  delta    Number of seconds since last animation frame
 */
void GameplayController::update(float dt) {
    
    _input.update(dt);

    if(_input.didIncreaseCut()){
        CULog("Increased cut");
        _model->rotateNorm(.03);
        _physics.createPhysics(*_model,getSize());
    }
    
    else if(_input.didDecreaseCut()){
        CULog("Decreased cut");
        _model->rotateNorm(-.03);
        _physics.createPhysics(*_model,getSize());
    } else {
        _physics.update(dt);
    }
    
    
	
	/*animated by incrementing angle each frame*/
//	_model->rotateNorm(.01);

	/*give a normal directly (only the x,y coords matter)*/
	//_model->setPlaneNorm(Vec3(1, 3, 0).normalize());

	/*pick a specific angle to cut at(relative to UNIT_X)*/
//	float radians = M_PI / 3;
//	Vec3 newNorm = Vec3(
//		cos(radians),
//		sin(radians),
//		0
//	);
//	_model->setPlaneNorm(newNorm);
    
//    TODO: How to update collectibles: if still collectible
//    TODO: Update player bag what is collected

	
}

/**
 * Draws all this scene to the given SpriteBatch.
 *
 * The default implementation of this method simply draws the scene graph
 * to the sprite batch.  By overriding it, you can do custom drawing
 * in its place.
 *
 * @param batch     The SpriteBatch to draw with.
 */
void GameplayController::render(const std::shared_ptr<cugl::SpriteBatch>& batch) {

	//Begin Drawing
	batch->begin();
	batch->setColor(Color4::BLACK);
	auto cuts = _model->getCut();
	for (auto it = cuts.begin(); it != cuts.end(); it++) {
		batch->fill(*it);
	}
	
    //    TODO: How to draw collectibles
    //    for (Collectible c : _collectibles) {
    //        if (c.canBeSeen(_model->getPlaneNorm()) && !c.getCollected()) {
    //            c.draw(batch);
    //        }
    //    }
    
	// End Drawing
	batch->end();
}

Size GameplayController::computeActiveSize() const {
    Size dimen = Application::get()->getDisplaySize();
    float ratio1 = dimen.width/dimen.height;
    float ratio2 = ((float)SCENE_WIDTH)/((float)SCENE_HEIGHT);
    if (ratio1 < ratio2) {
        dimen *= SCENE_WIDTH/dimen.width;
    } else {
        dimen *= SCENE_HEIGHT/dimen.height;
    }
    return dimen;
}<|MERGE_RESOLUTION|>--- conflicted
+++ resolved
@@ -12,14 +12,9 @@
 
 using namespace cugl;
 
-<<<<<<< HEAD
-// Lock the screen size to fixed height regardless of aspect ratio
-#define SCENE_HEIGHT 720
-=======
 /** This is adjusted by screen aspect ratio to get the height */
 #define SCENE_WIDTH 1024
 #define SCENE_HEIGHT 576
->>>>>>> af83ff7c
 
 /**
  * Creates a new game world with the default values.
@@ -53,38 +48,29 @@
  * @return true if the controller is initialized properly, false otherwise.
  */
 bool GameplayController::init(const std::shared_ptr<AssetManager>& assets) {
-<<<<<<< HEAD
-    Size dimen = Application::get()->getDisplaySize();
-    dimen *= SCENE_HEIGHT/dimen.height;
-=======
 //    _input.init(Rect());
     
     Size dimen = computeActiveSize();
 
->>>>>>> af83ff7c
     if (assets == nullptr) {
         return false;
     } else if (!Scene2::init(dimen)) {
         return false;
     }
     
-<<<<<<< HEAD
-    _input.init(Rect());
-    _physics.init();
-    
-    //_physics = std::shared_ptr<PhysicsController>();
-    _physics.createPhysics(*_model,getSize());
-=======
     // Start up the input handler
 //    _assets = assets;
     _input.init(getBounds());
- 
+    
+    _physics.init();
+    //_physics = std::shared_ptr<PhysicsController>();
+    _physics.createPhysics(*_model,getSize());
+
     _collectibles = _model->getCollectibles();
 //    TODO: How to draw collectibles
 //    for (Collectible c : _collectibles) {
 //        c.setTexture(assets->get<Texture>("bullet"));
 //    }
->>>>>>> af83ff7c
 
     return true;}
 
