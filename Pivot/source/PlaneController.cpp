//
// PlaneController.cpp
//
// Contains methods for setting and rotating the plane and generating cuts through the level mesh
//
// Created by Jack Otto 3/9/2023

#include "PlaneController.h"

/**
    *  Sets the normal of the plane and recomputes the CUT
    *
    *  @param norm        The norm of the plane
    */
void PlaneController::setPlane(Vec3 origin, Vec3 norm) {
	_model->setPlaneOrigin(origin);
    norm = norm.normalize();
    _model->setPlaneNorm(norm);
}

/**Rotate the normal around the player by some angle in radians*/
void PlaneController::rotateNorm(float radians){   
	auto norm = _model->getPlaneNorm();
    Vec3 newNorm = Vec3(
        norm.x * cos(radians) - norm.y * sin(radians),
        norm.x * sin(radians) + norm.y * cos(radians),
        0
    );
    setPlane(_model->getPlaneOrigin(), newNorm);
}

/**Move the planes origin to the location of the player*/
void PlaneController::movePlaneToPlayer() {
	setPlane(_model->getPlayer3DLoc(), _model->getPlaneNorm());
}


void PlaneController::calculateCut() {

	// set the origin and normal
	//auto origin = Vec3(0, 0, 0);
    auto origin = _model->getPlaneOrigin();
	//auto normal = Vec3(-1, 0, 0);
    auto normal = _model->getPlaneNorm();

	// need the plane basis vectors to do plane projection
	auto upvec = Vec3(0,0,1);
	auto rightvec = getBasisRight();

	// how much to extrude the cut
	float width = 1;

	// init the extruder
	std::shared_ptr<SimpleExtruder> extruder = std::make_shared<SimpleExtruder>();

	// init the cut list
	std::vector<Poly2> cut;

	//do the cut
	auto cutdata = _model->getColMesh()->intersectPlane(origin, normal);
	auto Vcut = std::get<0>(cutdata);
	auto Ecut = std::get<1>(cutdata);

	//make origin at the player origin

	//for each edge get the corresponding start and end vertices
	//dot them with the basis vectors to get their plane projection
	for (int i = 0; i < Ecut.rows(); i++) {

		// Dot the first point to the x axis then the y axis;
		auto x0 = rightvec.x * (Vcut(Ecut(i,0), 0)-origin.x) + rightvec.y * (Vcut(Ecut(i, 0), 1)-origin.y) + rightvec.z * (Vcut(Ecut(i, 0), 2)-origin.z);
		auto y0 = upvec.x * (Vcut(Ecut(i, 0), 0)-origin.x) + upvec.y * (Vcut(Ecut(i, 0), 1) - origin.y) + upvec.z * (Vcut(Ecut(i, 0), 2)-origin.z);

		// Dot the second point to the x axis then the y axis;
		auto x1 = rightvec.x * (Vcut(Ecut(i, 1), 0) - origin.x) + rightvec.y * (Vcut(Ecut(i, 1), 1) - origin.y) + rightvec.z * (Vcut(Ecut(i, 1), 2) - origin.z);
		auto y1 = upvec.x * (Vcut(Ecut(i, 1), 0) - origin.x) + upvec.y * (Vcut(Ecut(i, 1), 1) - origin.y) + upvec.z * (Vcut(Ecut(i, 1), 2) - origin.z);

		// Make Vec2 Objects, make a path, add the path to segments
		auto v0 = Vec2(x0, y0);
		auto v1 = Vec2(x1, y1);
		auto verts = std::vector<Vec2>{ v0, v1 };
		extruder->set(Path2(verts));
		extruder->calculate(width);
		cut.push_back(extruder->getPolygon());

		//CULog("v%f,%f,%f", v0.x, v0.y, 0.0f);
		//CULog("v%f,%f,%f", v1.x, v1.y, 0.0f);
	}

	_model->setCut(cut);
	return;
}

/**Debugging with crazy cuts is hard, so this sets the cut to be a box with given size
	*
	* @param float size the length of the edge of the square
	*/
void PlaneController::debugCut(float size) {

	// init the cut list
	std::vector<Poly2> cut;

	auto width = 1;

	// init the extruder
	std::shared_ptr<SimpleExtruder> extruder = std::make_shared<SimpleExtruder>();

	auto verts = std::vector<Vec2>{
		Vec2(-size/2, -size/2),
		Vec2(size / 2, -size / 2),
		Vec2(size / 2, size / 2),
		Vec2(-size / 2, size / 2)
	};
    auto path = Path2(verts);
    path.closed = true;
	extruder->set(path);
	extruder->calculate(width);
	cut.push_back(extruder->getPolygon());

	_model->setCut(cut);

}

/**Get the right basis vector in 3d space
	*this is useful for moving the players 3d coordinates based on some motion in the 2d world
	*/
Vec3 PlaneController::getBasisRight(){

	auto z = Vec3(0,0,1);
	z.cross(_model->getPlaneNorm());
	z.normalize();

	auto angle = z.getAngle(_model->getPlaneNorm());

	return z;
}

/**Get the global rotation of the plane relative to world space vector (1,0,0) in degrees*/
<<<<<<< HEAD
float PlaneController::getGlobalAngleDeg() {
	auto normal = _model->getPlaneNorm();
	auto basis = Vec3(1, 0, 0);
	auto dot = normal.dot(basis);     // Dot product between[x1, y1] and [x2, y2]
	auto det = normal.x * basis.y - normal.y * basis.x;      // Determinant
	auto rad = atan2(det, dot);
	return rad * 180 / 3.141592;
}
=======
// Note for JACK: these code has been moved into GameModel -Jolene
//float PlaneController::getGlobalAngleDeg() {
//	auto normal = _model->getPlaneNorm();
//	auto basis = Vec3(1, 0, 0);
//	auto dot = normal.dot(basis);     // Dot product between[x1, y1] and [x2, y2]
//	auto det = normal.x * basis.y - normal.y * basis.x;      // Determinant
//	return atan2(det, dot) * 180 / M_PI;
//}
>>>>>>> e165589b
<|MERGE_RESOLUTION|>--- conflicted
+++ resolved
@@ -136,16 +136,6 @@
 }
 
 /**Get the global rotation of the plane relative to world space vector (1,0,0) in degrees*/
-<<<<<<< HEAD
-float PlaneController::getGlobalAngleDeg() {
-	auto normal = _model->getPlaneNorm();
-	auto basis = Vec3(1, 0, 0);
-	auto dot = normal.dot(basis);     // Dot product between[x1, y1] and [x2, y2]
-	auto det = normal.x * basis.y - normal.y * basis.x;      // Determinant
-	auto rad = atan2(det, dot);
-	return rad * 180 / 3.141592;
-}
-=======
 // Note for JACK: these code has been moved into GameModel -Jolene
 //float PlaneController::getGlobalAngleDeg() {
 //	auto normal = _model->getPlaneNorm();
@@ -153,5 +143,4 @@
 //	auto dot = normal.dot(basis);     // Dot product between[x1, y1] and [x2, y2]
 //	auto det = normal.x * basis.y - normal.y * basis.x;      // Determinant
 //	return atan2(det, dot) * 180 / M_PI;
-//}
->>>>>>> e165589b
+//}