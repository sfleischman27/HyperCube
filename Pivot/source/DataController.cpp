//
//  DataController.cpp
//  Platformer
//
//  Contains methhods to load data as needed for music and levels
//
//  Created by Jack otto on 2/23/23.
//

#include "DataController.h"

using namespace cugl;

/**
 *  Loads a new level (loads new meshes)
 *
 *  @param level    The location of the level json to be loaded
 *  @param model    The game model to load the level data into
 *
 *  @return true if the controller is initialized properly, false otherwise.
 */
bool DataController::loadGameModel(std::string level, const std::shared_ptr<GameModel>& model) {
    
    // get the level json
    std::shared_ptr<cugl::JsonValue> constants = _assets->get<JsonValue>(level);
    
    // load the new meshes
    CULog("%s", Application::get()->getAssetDirectory().c_str());
    std::string assetDirectoryPath = Application::get()->getAssetDirectory();
    std::string rendmeshPath = constants->getString("render_mesh");

    assetDirectoryPath.append(rendmeshPath);
    assetDirectoryPath = filetool::normalize_path(assetDirectoryPath);
    model->_renderMesh = PivotMesh::MeshFromOBJ(assetDirectoryPath);
    
    assetDirectoryPath = Application::get()->getAssetDirectory();
    std::string colmeshPath = constants->getString("collision_mesh");
    
    assetDirectoryPath.append(colmeshPath);
    assetDirectoryPath = filetool::normalize_path(assetDirectoryPath);
    model->_colMesh = PivotMesh::MeshFromOBJ(assetDirectoryPath);


    // call reset game model
    return resetGameModel(level, model);
}

/**
 *  Resets current level (no new meshes)
 *
 *  @param level    The location of the level json to be loaded
 *  @param model    The game model to load the level data into
 *
 *  @return true if the model is initialized properly, false otherwise.
 */
bool DataController::resetGameModel(std::string level, const std::shared_ptr<GameModel>& model){
    
    // get the level json
    std::shared_ptr<cugl::JsonValue> constants = _assets->get<JsonValue>(level);
    
    // get and set player location
    Vec3 playerLoc;
    playerLoc.x = constants->get("player_loc")->get(0)->asFloat();
    playerLoc.y = constants->get("player_loc")->get(1)->asFloat();
    playerLoc.z = constants->get("player_loc")->get(2)->asFloat();
    std::cout<<"init x: " <<playerLoc.x <<std::endl;
    std::cout<<"init y: " <<playerLoc.y<<std::endl;
    std::cout<<"init z: " <<playerLoc.z<<std::endl;
    model->setInitPlayerLoc(playerLoc);
    
    model->setPlayer3DLoc(playerLoc);
    
    // get and set plane normal
    Vec3 norm;
    norm.x = constants->get("norm")->get(0)->asFloat();
    norm.y = constants->get("norm")->get(1)->asFloat();
    norm.z = constants->get("norm")->get(2)->asFloat();
    model->setInitPlaneNorm(norm);
    
    // get and set exit location and texture
    Vec3 exitPos;
    exitPos.x = constants->get("exit")->get(0)->asFloat();
    exitPos.y = constants->get("exit")->get(1)->asFloat();
    exitPos.z = constants->get("exit")->get(2)->asFloat();
    std::shared_ptr<GameItem> exitPtr = std::make_shared<GameItem>(exitPos, "exit", _assets->get<Texture>("goal"));
    model->setExit(exitPtr);
    exitPtr->rotateSpriteSheet = SpriteSheet::alloc(_assets->get<Texture>("goal"), 6, 6);
    exitPtr->rotateNormalSpriteSheet = SpriteSheet::alloc(_assets->get<Texture>("goal-normal"), 6, 6);

    model->shadeDepth = constants->get("shade_depth")->asFloat();

    auto shade_color = cugl::Color4();
    shade_color.r = constants->get("shade_color")->get(0)->asFloat();
    shade_color.g = constants->get("shade_color")->get(1)->asFloat();
    shade_color.b = constants->get("shade_color")->get(2)->asFloat();
    model->shadeColor = shade_color;

    auto bg_color = cugl::Color4();
    bg_color.r = constants->get("bg_color")->get(0)->asFloat();
    bg_color.g = constants->get("bg_color")->get(1)->asFloat();
    bg_color.b = constants->get("bg_color")->get(2)->asFloat();
    model->bgColor = bg_color;

    model->backgroundPic = _assets->get<Texture>(constants->get("bg_image")->asString());
    
    // get the sprites
    std::shared_ptr<cugl::JsonValue> sprites = constants->get("sprites");

    // remove any active popups
    model->clearPopups();
    
    // clear glowsticks
    model->clearGlowsticks();
    
    // clear backpack
    model->clearBackpack();
    
    // clear collectibles and init data vectors
    model->clearCollectibles();
    model->clearLights();
    model->clearDecorations();

    // clear the triggers
    model->clearTriggers();
    
    std::vector<Vec3> col_locs;
    std::vector<std::shared_ptr<cugl::Texture>> col_texs;
    std::vector<std::shared_ptr<cugl::Texture>> col_normal_texs;

    for (int i = 0; i < sprites->size(); i++) {
        auto iscol = sprites->get(std::to_string(i))->get("collectible")->asBool();
        auto isbill = sprites->get(std::to_string(i))->get("billboard")->asBool();
        auto isemit = sprites->get(std::to_string(i))->get("emissive")->asBool();

        auto tex = sprites->get(std::to_string(i))->getString("tex");
        
        if (iscol && (tex != "")) {
            // its a collectible
            // get sprite location
            Vec3 loc;
            loc.x = sprites->get(std::to_string(i))->get("loc")->get(0)->asFloat();
            loc.y = sprites->get(std::to_string(i))->get("loc")->get(1)->asFloat();
            loc.z = sprites->get(std::to_string(i))->get("loc")->get(2)->asFloat();
            col_locs.push_back(loc);

            Vec3 norm;
            norm.x = sprites->get(std::to_string(i))->get("loc")->get(0)->asFloat();
            norm.y = sprites->get(std::to_string(i))->get("loc")->get(1)->asFloat();
            norm.z = sprites->get(std::to_string(i))->get("loc")->get(2)->asFloat();
            // TODO: convert normal to an angle, 
            // use angle to offset the rotating sprite index so they dont all look the same

            //get sprite scale
            float scale = sprites->get(std::to_string(i))->get("scale")->asFloat();
            // TODO use scale to scale sprites differently @matt
            
            // get sprite texture
            std::string texKey = tex;
<<<<<<< HEAD
            std::shared_ptr<Texture> tex = _assets->get<Texture>(texKey);
            std::shared_ptr<Texture> normaltex = _assets->get<Texture>(texKey + "-normal");
            col_texs.push_back(tex);
            col_normal_texs.push_back(normaltex);
=======
            std::shared_ptr<Texture> texture = _assets->get<Texture>(texKey);
            col_texs.push_back(texture);
>>>>>>> 5da983c1

            // does the sprite emit light?
            auto haslight = !sprites->get(std::to_string(i))->get("color")->isNull();
            if (haslight) {
                Vec3 color;
                color.x = sprites->get(std::to_string(i))->get("color")->get(0)->asFloat();
                color.y = sprites->get(std::to_string(i))->get("color")->get(1)->asFloat();
                color.z = sprites->get(std::to_string(i))->get("color")->get(2)->asFloat();

                float intensity = sprites->get(std::to_string(i))->get("intense")->asFloat();
                float radius = sprites->get(std::to_string(i))->get("radius")->asFloat(); //falloff
                // TODO make lights for those sprites here
                // those lights need to disappear when the collectible is collected
                // same as glowsticks @jolene
            }

            //TODO if(isemit) put it in the emissive collectibles
        }
        else if (tex == "") {
            // its ONLY a light with no texture
            Vec3 color;
            color.x = sprites->get(std::to_string(i))->get("color")->get(0)->asFloat();
            color.y = sprites->get(std::to_string(i))->get("color")->get(1)->asFloat();
            color.z = sprites->get(std::to_string(i))->get("color")->get(2)->asFloat();

            Vec3 loc;
            loc.x = sprites->get(std::to_string(i))->get("loc")->get(0)->asFloat();
            loc.y = sprites->get(std::to_string(i))->get("loc")->get(1)->asFloat();
            loc.z = sprites->get(std::to_string(i))->get("loc")->get(2)->asFloat();


            float intensity = sprites->get(std::to_string(i))->get("intense")->asFloat();
            float radius = sprites->get(std::to_string(i))->get("radius")->asFloat(); //falloff
            //TODO @matt how to make lights with falloff?

            GameModel::Light light = GameModel::Light(color, intensity, loc);
            model->_lights.push_back(light);

        }
        
        else if (isbill) {
            // its a decoration
            Vec3 loc;
            loc.x = sprites->get(std::to_string(i))->get("loc")->get(0)->asFloat();
            loc.y = sprites->get(std::to_string(i))->get("loc")->get(1)->asFloat();
            loc.z = sprites->get(std::to_string(i))->get("loc")->get(2)->asFloat();

            Vec3 norm;
            norm.x = sprites->get(std::to_string(i))->get("loc")->get(0)->asFloat();
            norm.y = sprites->get(std::to_string(i))->get("loc")->get(1)->asFloat();
            norm.z = sprites->get(std::to_string(i))->get("loc")->get(2)->asFloat();
            // TODO: convert normal to an angle, 
            // use angle to offset the rotating sprite index so they dont all look the same

            //get sprite scale
            float scale = sprites->get(std::to_string(i))->get("scale")->asFloat();
            // TODO use scale to scale sprites differently @matt
            
            // does the sprite emit light?
            auto haslight = !sprites->get(std::to_string(i))->get("color")->isNull();
            if (haslight) {
                Vec3 color;
                color.x = sprites->get(std::to_string(i))->get("color")->get(0)->asFloat();
                color.y = sprites->get(std::to_string(i))->get("color")->get(1)->asFloat();
                color.z = sprites->get(std::to_string(i))->get("color")->get(2)->asFloat();

                float intensity = sprites->get(std::to_string(i))->get("intense")->asFloat();
                float radius = sprites->get(std::to_string(i))->get("radius")->asFloat(); //falloff
                // TODO make lights for those sprites here
                // These could just go in the scene bc they never disappear
            }

            //get texture
            auto texkey = sprites->get(std::to_string(i))->getString("tex");

            std::shared_ptr<GameItem> decPtr = std::make_shared<GameItem>(loc, "deco" + std::to_string(i), _assets->get<Texture>(texkey));
            model->_decorations.push_back(decPtr);

            //TODO if(isemit) put it in the emissive decorations
        }
        else {
            // its a poster
            Vec3 loc;
            loc.x = sprites->get(std::to_string(i))->get("loc")->get(0)->asFloat();
            loc.y = sprites->get(std::to_string(i))->get("loc")->get(1)->asFloat();
            loc.z = sprites->get(std::to_string(i))->get("loc")->get(2)->asFloat();

            Vec3 norm;
            norm.x = sprites->get(std::to_string(i))->get("loc")->get(0)->asFloat();
            norm.y = sprites->get(std::to_string(i))->get("loc")->get(1)->asFloat();
            norm.z = sprites->get(std::to_string(i))->get("loc")->get(2)->asFloat();
            // TODO: convert normal to an angle, 
            // use normal to orient poster

            //get sprite scale
            float scale = sprites->get(std::to_string(i))->get("scale")->asFloat();
            // TODO use scale to scale sprites differently @matt

            //get texture
            auto texkey = sprites->get(std::to_string(i))->getString("tex");


            // does the sprite emit light?
            auto haslight = !sprites->get(std::to_string(i))->get("color")->isNull();
            if (haslight){
                Vec3 color;
                color.x = sprites->get(std::to_string(i))->get("color")->get(0)->asFloat();
                color.y = sprites->get(std::to_string(i))->get("color")->get(1)->asFloat();
                color.z = sprites->get(std::to_string(i))->get("color")->get(2)->asFloat();

                float intensity = sprites->get(std::to_string(i))->get("intense")->asFloat();
                float radius = sprites->get(std::to_string(i))->get("radius")->asFloat(); //falloff
                // TODO make lights for those sprites here @jolene
            }
            //TODO add poster to model
            //TODO if(isemit) put it in the emissive posters
        }
    }
    if (col_locs.size() > 0) {
        model->_nav_target = col_locs[0];
    }
    else {
        model->_nav_target = model->_exit->getPosition();
    }
    model->setCollectibles(col_locs, col_texs, col_normal_texs);


    // emitters (sound points)
    std::shared_ptr<cugl::JsonValue> emitters = constants->get("sounds");
    for (int i = 0; i < emitters->size(); i++) {
        //get location
        Vec3 loc;
        loc.x = sprites->get(std::to_string(i))->get("loc")->get(0)->asFloat();
        loc.y = sprites->get(std::to_string(i))->get("loc")->get(1)->asFloat();
        loc.z = sprites->get(std::to_string(i))->get("loc")->get(2)->asFloat();

        //get the sound
        std::string sound = emitters->get(std::to_string(i))->get("sound")->asString();

        //get the radius
        float radius = emitters->get(std::to_string(i))->get("radius")->asFloat();

        //TODO @Gordi ^^^ use these, make emitters
        // rn the sounds are named sound_0 and sound_1, you will need to change them in the level json
        // we need to meet about what makes what sounds, and we can set this up properly later

    }


    // get and set triggers
    std::shared_ptr<cugl::JsonValue> triggers = constants->get("triggers");

    if (triggers != nullptr) {
        for (int i = 0; i < triggers->size(); i++) {
            std::string region_path = triggers->get(std::to_string(i))->getString("mesh");
            std::string assetDirectoryPath = Application::get()->getAssetDirectory();
            assetDirectoryPath.append(region_path);
            assetDirectoryPath = filetool::normalize_path(assetDirectoryPath);
            auto region = PivotMesh::MeshFromOBJ(assetDirectoryPath);
            auto trig = std::make_shared<Trigger>(region);

            std::string trig_type = triggers->get(std::to_string(i))->getString("type");
            
            

            if (trig_type == "DEATH") {
                auto args = TriggerArgs();
                args.player = model->_player;
                trig->registerEnterCallback(Trigger::killPlayer, args);
            }
            else if (trig_type == "POPUP"){
                std::string image = triggers->get(std::to_string(i))->getString("image");
                auto args = TriggerArgs();
                args.popup = model->_popup;
                args.image = image;
                trig->registerEnterCallback(Trigger::showPopup, args);
                trig->registerExitCallback(Trigger::stopPopups, args);
            }
            else if (trig_type == "MESSAGE") {
                std::string message = triggers->get(std::to_string(i))->getString("message");
                // TODO: @sarah/czar how to setup a message popup?
                // will hardcode messages elsewhere
                // the messages here should be keys
                auto args = TriggerArgs();
                args.message = message;
                trig->registerEnterCallback(Trigger::showMessage, args);
                trig->registerExitCallback(Trigger::stopPopups, args);
            }
            else if (trig_type == "EXITREGION") {
                auto args = TriggerArgs();
                args.message = "exit";
                trig->registerEnterCallback(Trigger::showMessage, args);
                trig->registerExitCallback(Trigger::stopPopups, args);
                
                // TODO @sarah you wanted this to check if you have enough collectibles
                // we can also tint the exit orange or green to show that?
                // i tinted the navigator, its pretty easy
                
                // I think that tinting the exit is good. We already have the arrow pointing to the collectibles
                // maybe make a message and handle it like other popups where I handle them showing up in gameplay controller
            }

            model->_triggers.push_back(trig);
        }
    }

    
    
    // get and set level id
    std::string level_id = constants->getString("level_id");
    model->setName(level_id);
    
    return true;
}

// Note: dir includes "save.json"
void DataController::setupSave(std::string dir, bool exists){
    _saveDir = dir;
    // get default save file
    _default = _assets->get<JsonValue>("default_save");
    if(exists){ // save file already exists
        // make a reader
        std::shared_ptr<JsonReader> read = JsonReader::alloc(_saveDir);
        // get the save json
        _save = JsonValue::allocObject();
        _save->initWithJson(read->readJsonString());
    } else{ // no save file
        // make a save file
        filetool::file_create(_saveDir);
        // get default save json
        _save = JsonValue::allocObject();
        _save->initWithJson(_default->toString());
    }
}

void DataController::resetSave(){
    // get default save json
    _save = JsonValue::allocObject();
    _save->initWithJson(_default->toString());
}

void DataController::save(){
    // make a writer
    auto write = JsonWriter::alloc(_saveDir);
    // write the json value to the file
    write->writeJson(_save);
    // close the writer
    write->close();
}<|MERGE_RESOLUTION|>--- conflicted
+++ resolved
@@ -20,10 +20,10 @@
  *  @return true if the controller is initialized properly, false otherwise.
  */
 bool DataController::loadGameModel(std::string level, const std::shared_ptr<GameModel>& model) {
-    
+
     // get the level json
     std::shared_ptr<cugl::JsonValue> constants = _assets->get<JsonValue>(level);
-    
+
     // load the new meshes
     CULog("%s", Application::get()->getAssetDirectory().c_str());
     std::string assetDirectoryPath = Application::get()->getAssetDirectory();
@@ -32,10 +32,10 @@
     assetDirectoryPath.append(rendmeshPath);
     assetDirectoryPath = filetool::normalize_path(assetDirectoryPath);
     model->_renderMesh = PivotMesh::MeshFromOBJ(assetDirectoryPath);
-    
+
     assetDirectoryPath = Application::get()->getAssetDirectory();
     std::string colmeshPath = constants->getString("collision_mesh");
-    
+
     assetDirectoryPath.append(colmeshPath);
     assetDirectoryPath = filetool::normalize_path(assetDirectoryPath);
     model->_colMesh = PivotMesh::MeshFromOBJ(assetDirectoryPath);
@@ -54,10 +54,10 @@
  *  @return true if the model is initialized properly, false otherwise.
  */
 bool DataController::resetGameModel(std::string level, const std::shared_ptr<GameModel>& model){
-    
+
     // get the level json
     std::shared_ptr<cugl::JsonValue> constants = _assets->get<JsonValue>(level);
-    
+
     // get and set player location
     Vec3 playerLoc;
     playerLoc.x = constants->get("player_loc")->get(0)->asFloat();
@@ -67,16 +67,16 @@
     std::cout<<"init y: " <<playerLoc.y<<std::endl;
     std::cout<<"init z: " <<playerLoc.z<<std::endl;
     model->setInitPlayerLoc(playerLoc);
-    
+
     model->setPlayer3DLoc(playerLoc);
-    
+
     // get and set plane normal
     Vec3 norm;
     norm.x = constants->get("norm")->get(0)->asFloat();
     norm.y = constants->get("norm")->get(1)->asFloat();
     norm.z = constants->get("norm")->get(2)->asFloat();
     model->setInitPlaneNorm(norm);
-    
+
     // get and set exit location and texture
     Vec3 exitPos;
     exitPos.x = constants->get("exit")->get(0)->asFloat();
@@ -102,19 +102,19 @@
     model->bgColor = bg_color;
 
     model->backgroundPic = _assets->get<Texture>(constants->get("bg_image")->asString());
-    
+
     // get the sprites
     std::shared_ptr<cugl::JsonValue> sprites = constants->get("sprites");
 
     // remove any active popups
     model->clearPopups();
-    
+
     // clear glowsticks
     model->clearGlowsticks();
-    
+
     // clear backpack
     model->clearBackpack();
-    
+
     // clear collectibles and init data vectors
     model->clearCollectibles();
     model->clearLights();
@@ -122,7 +122,7 @@
 
     // clear the triggers
     model->clearTriggers();
-    
+
     std::vector<Vec3> col_locs;
     std::vector<std::shared_ptr<cugl::Texture>> col_texs;
     std::vector<std::shared_ptr<cugl::Texture>> col_normal_texs;
@@ -133,7 +133,7 @@
         auto isemit = sprites->get(std::to_string(i))->get("emissive")->asBool();
 
         auto tex = sprites->get(std::to_string(i))->getString("tex");
-        
+
         if (iscol && (tex != "")) {
             // its a collectible
             // get sprite location
@@ -147,24 +147,19 @@
             norm.x = sprites->get(std::to_string(i))->get("loc")->get(0)->asFloat();
             norm.y = sprites->get(std::to_string(i))->get("loc")->get(1)->asFloat();
             norm.z = sprites->get(std::to_string(i))->get("loc")->get(2)->asFloat();
-            // TODO: convert normal to an angle, 
+            // TODO: convert normal to an angle,
             // use angle to offset the rotating sprite index so they dont all look the same
 
             //get sprite scale
             float scale = sprites->get(std::to_string(i))->get("scale")->asFloat();
             // TODO use scale to scale sprites differently @matt
-            
+
             // get sprite texture
             std::string texKey = tex;
-<<<<<<< HEAD
             std::shared_ptr<Texture> tex = _assets->get<Texture>(texKey);
             std::shared_ptr<Texture> normaltex = _assets->get<Texture>(texKey + "-normal");
             col_texs.push_back(tex);
             col_normal_texs.push_back(normaltex);
-=======
-            std::shared_ptr<Texture> texture = _assets->get<Texture>(texKey);
-            col_texs.push_back(texture);
->>>>>>> 5da983c1
 
             // does the sprite emit light?
             auto haslight = !sprites->get(std::to_string(i))->get("color")->isNull();
@@ -204,7 +199,7 @@
             model->_lights.push_back(light);
 
         }
-        
+
         else if (isbill) {
             // its a decoration
             Vec3 loc;
@@ -216,13 +211,13 @@
             norm.x = sprites->get(std::to_string(i))->get("loc")->get(0)->asFloat();
             norm.y = sprites->get(std::to_string(i))->get("loc")->get(1)->asFloat();
             norm.z = sprites->get(std::to_string(i))->get("loc")->get(2)->asFloat();
-            // TODO: convert normal to an angle, 
+            // TODO: convert normal to an angle,
             // use angle to offset the rotating sprite index so they dont all look the same
 
             //get sprite scale
             float scale = sprites->get(std::to_string(i))->get("scale")->asFloat();
             // TODO use scale to scale sprites differently @matt
-            
+
             // does the sprite emit light?
             auto haslight = !sprites->get(std::to_string(i))->get("color")->isNull();
             if (haslight) {
@@ -256,7 +251,7 @@
             norm.x = sprites->get(std::to_string(i))->get("loc")->get(0)->asFloat();
             norm.y = sprites->get(std::to_string(i))->get("loc")->get(1)->asFloat();
             norm.z = sprites->get(std::to_string(i))->get("loc")->get(2)->asFloat();
-            // TODO: convert normal to an angle, 
+            // TODO: convert normal to an angle,
             // use normal to orient poster
 
             //get sprite scale
@@ -327,8 +322,8 @@
             auto trig = std::make_shared<Trigger>(region);
 
             std::string trig_type = triggers->get(std::to_string(i))->getString("type");
-            
-            
+
+
 
             if (trig_type == "DEATH") {
                 auto args = TriggerArgs();
@@ -358,11 +353,11 @@
                 args.message = "exit";
                 trig->registerEnterCallback(Trigger::showMessage, args);
                 trig->registerExitCallback(Trigger::stopPopups, args);
-                
+
                 // TODO @sarah you wanted this to check if you have enough collectibles
                 // we can also tint the exit orange or green to show that?
                 // i tinted the navigator, its pretty easy
-                
+
                 // I think that tinting the exit is good. We already have the arrow pointing to the collectibles
                 // maybe make a message and handle it like other popups where I handle them showing up in gameplay controller
             }
@@ -371,12 +366,12 @@
         }
     }
 
-    
-    
+
+
     // get and set level id
     std::string level_id = constants->getString("level_id");
     model->setName(level_id);
-    
+
     return true;
 }
 
