//
//  LevelSelect.cpp
//  Pivot
//
//  Created by Sarah Fleischman on 3/26/23.
//

#include "LevelSelect.h"

using namespace cugl;

/** This is the ideal size of the logo */
#define SCENE_SIZE  1024

bool LevelSelect::init(const std::shared_ptr<cugl::AssetManager> &assets, int level) {
    
    _choice = NONE;
    _pack = ZERO;
    _maxLevel = level;
    
    Size dimen = Application::get()->getDisplaySize();
    
    // Lock the scene to a reasonable resolution
    if (dimen.width > dimen.height) {
        dimen *= SCENE_SIZE/dimen.width;
    } else {
        dimen *= SCENE_SIZE/dimen.height;
    }
    if (assets == nullptr) {
        return false;
    } else if (!Scene2::init(dimen)) {
        return false;
    }
    
    _assets = assets;
    _assets->loadDirectory("json/pivot_levelUI.json");
    auto layer = assets->get<scene2::SceneNode>("levelLab");
    layer->setContentSize(dimen);
    layer->doLayout();
    
    auto panel = std::dynamic_pointer_cast<scene2::SceneNode>(assets->get<scene2::SceneNode>("levelLab_levelselectScreen_panelNode"));
    
    auto levels = panel->getChildren()[0]->getChildren();
    for(auto it = levels.begin(); it != levels.end(); ++it){
        std::shared_ptr<scene2::Button> butt = std::dynamic_pointer_cast<scene2::Button>(*it);
        _buttons[butt->getName()] = butt;
        butt->addListener([this](const std::string& name, bool down) {
            if (down) {
                setChoice(name);
            }
        });
    }
   
    addChild(layer);
    setActive(false);
    return true;
}

void LevelSelect::dispose() {
    Scene2::dispose();
    _buttons.clear();
    _assets = nullptr;
}

void LevelSelect::updateLevel(int level) {
    if(level <= _maxLevel){
        // no update needed
        return;
    }
    _maxLevel = level;
    
    for(auto it = _buttons.begin(); it != _buttons.end(); ++it){
        int num = buttNameToNum(it->first);
        if (num <= _maxLevel && num != -1){ // unlocked and unlocked button
            it->second->activate();
            _buttons[it->first + "Locked"]->setVisible(false);
            _buttons[it->first]->setVisible(true);
        } else if (num == -1){ // locked button
            it->second->deactivate();
        } else{ // locked and unlocked button
            it->second->deactivate();
            _buttons[it->first + "Locked"]->setVisible(true);
            _buttons[it->first]->setVisible(false);
        }
    }
}

/**
 * Sets whether the scene is currently active
 *
 * This method should be used to toggle all the UI elements.  Buttons
 * should be activated when it is made active and deactivated when
 * it is not.
 *
 * @param value whether the scene is currently active
 */
void LevelSelect::setActive(bool value){
    Scene2::setActive(value);
    if (value) {
        _playMusic = true;
        _choice = NONE;
    }
    for(auto it = _buttons.begin(); it != _buttons.end(); ++it){
        int num = buttNameToNum(it->first);
        if (num <= _maxLevel && value && num != -1){
            // unlocked and unlocked button
            it->second->activate();
            _buttons[it->first + "Locked"]->setVisible(false);
            _buttons[it->first]->setVisible(true);
        } else if (num == -1){ // locked button
            it->second->deactivate();
            it->second->setDown(false);
        } else { // locked and unlocked button
            it->second->deactivate();
            it->second->setDown(false);
            _buttons[it->first + "Locked"]->setVisible(true);
            _buttons[it->first]->setVisible(false);
        }
    }
}
//TODO: change this and update to take pack into account

std::string LevelSelect::packToString(Pack pack){
    switch (pack) {
        case Pack::ZERO:
            return "tutorial";
        case Pack::ONE:
            return "debug";
<<<<<<< HEAD
        case Pack::TWO:
            return "test";
=======
>>>>>>> a427f87a
    }
}

int LevelSelect::buttNameToNum(std::string name){
    if (name == "level1"){
        return 0;
    } else if (name == "level2"){
        return 1;
    } else if (name == "level3"){
        return 2;
    } else if (name == "level4"){
        return 3;
    } else if (name == "level5"){
        return 4;
    } else if (name == "level6"){
        return 5;
    } else if (name == "level7"){
        return 6;
    } else if (name == "level8"){
        return 7;
    } else if (name == "level9"){
        return 8;
    } else if (name == "level10"){
        return 9;
    } else if (name == "level11"){
        return 10;
    } else if (name == "level12"){
        return 11;
    } else if (name == "level13"){
        return 12;
    } else if (name == "level14"){
        return 13;
    } else if (name == "level15"){
        return 14;
    } else {
        return -1;
    }
}

std::string LevelSelect::numToName(int level){
    int pack = 0;
    while (level >= 15){
        level -= 15;
        pack += 1;
    }
    std::string packStr = packToString(static_cast<Pack>(pack));
    return toLevelString(level, packStr);
}

void LevelSelect::setChoice(std::string name){
    //TODO: integer.parsestring use char after 5
    if (name == "level1"){
        _choice = Choice::LEVEL1;
    } else if (name == "level2"){
        _choice = Choice::LEVEL2;
    } else if (name == "level3"){
        _choice = Choice::LEVEL3;
    } else if (name == "level4"){
        _choice = Choice::LEVEL4;
    } else if (name == "level5"){
        _choice = Choice::LEVEL5;
    } else if (name == "level6"){
        _choice = Choice::LEVEL6;
    } else if (name == "level7"){
        _choice = Choice::LEVEL7;
    } else if (name == "level8"){
        _choice = Choice::LEVEL8;
    } else if (name == "level9"){
        _choice = Choice::LEVEL9;
    } else if (name == "level10"){
        _choice = Choice::LEVEL10;
    } else if (name == "level11"){
        _choice = Choice::LEVEL11;
    } else if (name == "level12"){
        _choice = Choice::LEVEL12;
    } else if (name == "level13"){
        _choice = Choice::LEVEL13;
    } else if (name == "level14"){
        _choice = Choice::LEVEL14;
    } else if (name == "level15"){
        _choice = Choice::LEVEL15;
    } else{
        _choice = Choice::NONE;
    }
}

std::string LevelSelect::toLevelString(int level, std::string pack){
    if (level < 10){
        return pack + "_000" + std::to_string(level);
    } else{
        return pack + "_00" + std::to_string(level);
    }
}

std::string LevelSelect::getLevelString(){
    // TODO: fix once things are renamed
    if(_choice < 3){ // intro levels
        _pack = static_cast<LevelSelect::Pack>(0);
        return toLevelString(_choice, packToString(_pack));
    } else { // debug levels
        _choice = static_cast<LevelSelect::Choice>(_choice - 3);
        _pack = static_cast<LevelSelect::Pack>(1);
        return toLevelString(_choice, packToString(_pack));
    }
    
    //return toLevelString(_choice, packToString(_pack));
}

std::string LevelSelect::getNextLevelString(){
    nextLevel();
    return toLevelString(_choice, packToString(_pack));
}

void LevelSelect::nextLevel(){
    // TODO: fix once things are renamed
    if(_pack == 0 && _choice == 2){ // end of tutorial
        _choice = Choice::LEVEL1;
        _pack = static_cast<LevelSelect::Pack>(_pack + 1);
    } else { // in debug pack
        _choice = static_cast<LevelSelect::Choice>(_choice + 1);
    }
    updateMax(levelNum());
    
    /*
    int level = _choice;
   
    if (level == 2 && _pack == 0){ // end of tutorial pack
        level = 0;
        _choice = Choice::LEVEL1;
        _pack = static_cast<LevelSelect::Pack>(_pack + 1);
    } else if (level == 14){ // end of normal packs
        level = 0;
        _choice = Choice::LEVEL1;
        _pack = static_cast<LevelSelect::Pack>(_pack + 1);
    } else{
        level +=1;
        _choice = static_cast<LevelSelect::Choice>(_choice + 1);
    }
    // update maxLevel if needed
    updateMax(levelNum());
     */
}

int LevelSelect::levelNum(){
<<<<<<< HEAD
    return ((_pack - 1) * 12) + (_pack * 3) + _choice;
=======
    // TODO: fix once things are renamed
    if( _pack == 0){
        return _choice;
    } else {
        return _choice + 3;
    }
    //return (_pack * 15) + _choice;
>>>>>>> a427f87a
}

void LevelSelect::updateMax(int level){
    if(level > _maxLevel && level <= (LEVELS_IMPLEMENTED - 1)){
        _maxLevel = level;
    }
}

void LevelSelect::unlockNextLevel(){
    int level = levelNum() + 1;
    updateMax(level);
}

bool LevelSelect::isLast(){
    return levelNum() == LEVELS_IMPLEMENTED - 1;
}<|MERGE_RESOLUTION|>--- conflicted
+++ resolved
@@ -126,11 +126,6 @@
             return "tutorial";
         case Pack::ONE:
             return "debug";
-<<<<<<< HEAD
-        case Pack::TWO:
-            return "test";
-=======
->>>>>>> a427f87a
     }
 }
 
@@ -257,11 +252,7 @@
     /*
     int level = _choice;
    
-    if (level == 2 && _pack == 0){ // end of tutorial pack
-        level = 0;
-        _choice = Choice::LEVEL1;
-        _pack = static_cast<LevelSelect::Pack>(_pack + 1);
-    } else if (level == 14){ // end of normal packs
+    if (level == 14){
         level = 0;
         _choice = Choice::LEVEL1;
         _pack = static_cast<LevelSelect::Pack>(_pack + 1);
@@ -275,9 +266,6 @@
 }
 
 int LevelSelect::levelNum(){
-<<<<<<< HEAD
-    return ((_pack - 1) * 12) + (_pack * 3) + _choice;
-=======
     // TODO: fix once things are renamed
     if( _pack == 0){
         return _choice;
@@ -285,7 +273,6 @@
         return _choice + 3;
     }
     //return (_pack * 15) + _choice;
->>>>>>> a427f87a
 }
 
 void LevelSelect::updateMax(int level){
