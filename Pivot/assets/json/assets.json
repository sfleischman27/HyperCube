<<<<<<< HEAD
{
    "textures": {
        "earth": {
            "file": "textures/earthtile.png",
            "wrapS": "repeat",
            "wrapT": "repeat"
        },
        "dude": {
            "file": "textures/dude.png"
        },
        "dude-normal": {
            "file": "textures/dude-normal.png"
        },
        "player-walk": {
            "file": "textures/walk.png"
        },
        "player-walk-normal": {
            "file": "textures/walk_normal.png"
        },
        "player-run": {
            "file": "textures/run.png"
        },
        "player-run-normal": {
            "file": "textures/run_normal.png"
        },
        "player-jump": {
            "file": "textures/jump_hold.png"
        },
        "player-jump-normal": {
            "file": "textures/jump_hold_normal.png"
        },
        "player-idle": {
            "file": "textures/idle.png"
        },
        "player-idle-normal": {
            "file": "textures/idle_normal.png"
        },
        "cobble": {
            "file": "textures/color_picker.png"
        },
        "spinner": {
            "file": "textures/barrier.png"
        },
        "bridge": {
            "file": "textures/ropebridge.png"
        },
        "bullet": {
            "file": "textures/bullet.png"
        },
        "section_cut (1)": {
            "file": "textures/section_cut (1).png"
        },
        "section_cut (2)": {
            "file": "textures/section_cut (2).png"
        },
        "section_cut (3)": {
            "file": "textures/section_cut (3).png"
        },
        "section_cut (4)": {
            "file": "textures/section_cut (4).png"
        },
        "section_cut (5)": {
            "file": "textures/section_cut (5).png"
        },
        "section_cut (6)": {
            "file": "textures/section_cut (6).png"
        },
        "section_cut (7)": {
            "file": "textures/section_cut (7).png"
        },
        "section_cut (8)": {
            "file": "textures/section_cut (8).png"
        },
        "section_cut (9)": {
            "file": "textures/section_cut (9).png"
        },
        "section_cut (10)": {
            "file": "textures/section_cut (10).png"
        },
        "section_cut (11)": {
            "file": "textures/section_cut (11).png"
        },
        "section_cut (12)": {
            "file": "textures/section_cut (12).png"
        },
        "section_cut (13)": {
            "file": "textures/section_cut (13).png"
        },
        "section_cut (14)": {
            "file": "textures/section_cut (14).png"
        },
        "section_cut (15)": {
            "file": "textures/section_cut (15).png"
        },
        "goal": {
            "file": "textures/goaldoor.png"
        },
        "dpad": {
            "file": "textures/dpad.png",
            "wrapS": "clamp",
            "wrapT": "clamp",
            "atlas": {
                "up": [
                    0,
                    0,
                    127,
                    127
                ],
                "down": [
                    128,
                    0,
                    255,
                    127
                ],
                "left": [
                    0,
                    128,
                    127,
                    255
                ],
                "right": [
                    128,
                    128,
                    255,
                    255
                ]
            }
        },
        "caution": {
            "file": "textures/caution.png"
        },
        "lightning": {
            "file": "textures/lightning.png"
        },
        "biohazrd": {
            "file": "textures/biohazrd.png"
        },
        "alarm": {
            "file": "textures/alarm.png"
        },
        "lightning_flip": {
            "file": "textures/lightning_flip.png"
        },
        "Warning-Sign-PNG-Clipart": {
            "file": "textures/Warning-Sign-PNG-Clipart.png"
        },
        "orb": {
            "file": "textures/orb_big.png",
            "span": 1,
            "cols": 1
        },
        "grass": {
            "file": "textures/grass.png",
            "span": 1,
            "cols": 1
        }
    },
    "sounds": {
        "game": {
            "type": "sample",
            "file": "sounds/DD_Main.ogg",
            "stream": true,
            "volume": 0.5
        },
        "win": {
            "type": "sample",
            "file": "sounds/DD_Victory.ogg",
            "stream": true,
            "volume": 0.5
        },
        "lose": {
            "type": "sample",
            "file": "sounds/DD_Failure.ogg",
            "stream": true,
            "volume": 0.5
        },
        "jump": {
            "type": "sample",
            "file": "sounds/jump.wav",
            "volume": 0.5
        },
        "pew": {
            "type": "sample",
            "file": "sounds/pew.wav",
            "volume": 0.5
        },
        "pop": {
            "type": "sample",
            "file": "sounds/plop.wav",
            "volume": 0.5
        },
        "walk_1": {
            "type": "sample",
            "file": "sounds/walk1.wav",
            "volume": 0.5
        },
        "walk_2": {
            "type": "sample",
            "file": "sounds/walk2.wav",
            "volume": 0.5
        },
        "walk_3": {
            "type": "sample",
            "file": "sounds/walk3.wav",
            "volume": 0.5
        },
        "walk_4": {
            "type": "sample",
            "file": "sounds/walk3.wav",
            "volume": 0.5
        },
        "jump_land": {
            "type": "sample",
            "file": "sounds/jump-land.wav",
            "volume": 0.5
        },
        "menu": {
            "type": "sample",
            "file": "sounds/music/pivot_menu.ogg",
            "stream": true,
            "volume": 0.5
        },
        "end": {
            "type": "sample",
            "file": "sounds/music/loopingtest-m.wav",
            "stream": true,
            "volume": 0.5
        },
        "cave_m": {
            "type": "sample",
            "file": "sounds/music/cave-m.ogg",
            "stream": true,
            "volume": 0.5
        },
        "cave_p": {
            "type": "sample",
            "file": "sounds/music/cave-p.ogg",
            "stream": true,
            "volume": 0.5
        }
    },
    "fonts": {
        "retro": {
            "file": "fonts/RetroGame.ttf",
            "size": 64
        }
    },
    "jsons": {
        "debug_0000": "json/level_json/debug/debug_0000.json",
        "debug_0001": "json/level_json/debug/debug_0001.json",
        "debug_0002": "json/level_json/debug/debug_0002.json",
        "debug_0003": "json/level_json/debug/debug_0003.json",
        "debug_0010": "json/level_json/debug/debug_0010.json",
        "debug_0004": "json/level_json/debug/debug_0004.json",
        "tutorial_0000": "json/level_json/tutorial/tutorial_0000.json",
        "tutorial_0001": "json/level_json/tutorial/tutorial_0001.json",
        "tutorial_0002": "json/level_json/tutorial/tutorial_0002.json"
    }
}
=======
{
    "textures": {
        "earth": {
            "file": "textures/earthtile.png",
            "wrapS": "repeat",
            "wrapT": "repeat"
        },
        "dude": {
            "file": "textures/dude.png"
        },
        "dude-normal": {
            "file": "textures/dude-normal.png"
        },
        "player-rotate": {
            "file": "textures/rotate.png"
        },
        "player-rotate-normal": {
            "file": "textures/rotate_normal.png"
        },
        "player-walk": {
            "file": "textures/walk.png"
        },
        "player-walk-normal": {
            "file": "textures/walk_normal.png"
        },
        "player-run": {
            "file": "textures/run.png"
        },
        "player-run-normal": {
            "file": "textures/run_normal.png"
        },
        "player-jump": {
            "file": "textures/jump_hold.png"
        },
        "player-jump-normal": {
            "file": "textures/jump_hold_normal.png"
        },
        "player-idle": {
            "file": "textures/idle.png"
        },
        "player-idle-normal": {
            "file": "textures/idle_normal.png"
        },
        "cobble": {
            "file": "textures/color_picker.png"
        },
        "spinner": {
            "file": "textures/barrier.png"
        },
        "spinner-normal": {
            "file": "textures/glowstick-normal.png"
        },
        "bridge": {
            "file": "textures/ropebridge.png"
        },
        "bullet": {
            "file": "textures/bullet.png"
        },
        "section_cut (1)": {
            "file": "textures/section_cut (1).png"
        },
        "section_cut (2)": {
            "file": "textures/section_cut (2).png"
        },
        "section_cut (3)": {
            "file": "textures/section_cut (3).png"
        },
        "section_cut (4)": {
            "file": "textures/section_cut (4).png"
        },
        "section_cut (5)": {
            "file": "textures/section_cut (5).png"
        },
        "section_cut (6)": {
            "file": "textures/section_cut (6).png"
        },
        "section_cut (7)": {
            "file": "textures/section_cut (7).png"
        },
        "section_cut (8)": {
            "file": "textures/section_cut (8).png"
        },
        "section_cut (9)": {
            "file": "textures/section_cut (9).png"
        },
        "section_cut (10)": {
            "file": "textures/section_cut (10).png"
        },
        "section_cut (11)": {
            "file": "textures/section_cut (11).png"
        },
        "section_cut (12)": {
            "file": "textures/section_cut (12).png"
        },
        "section_cut (13)": {
            "file": "textures/section_cut (13).png"
        },
        "section_cut (14)": {
            "file": "textures/section_cut (14).png"
        },
        "section_cut (15)": {
            "file": "textures/section_cut (15).png"
        },
        "goal": {
            "file": "textures/goaldoor.png"
        },
        "dpad": {
            "file": "textures/dpad.png",
            "wrapS": "clamp",
            "wrapT": "clamp",
            "atlas": {
                "up": [
                    0,
                    0,
                    127,
                    127
                ],
                "down": [
                    128,
                    0,
                    255,
                    127
                ],
                "left": [
                    0,
                    128,
                    127,
                    255
                ],
                "right": [
                    128,
                    128,
                    255,
                    255
                ]
            }
        },
        "caution": {
            "file": "textures/caution.png"
        },
        "lightning": {
            "file": "textures/lightning.png"
        },
        "biohazrd": {
            "file": "textures/biohazrd.png"
        },
        "alarm": {
            "file": "textures/alarm.png"
        },
        "lightning_flip": {
            "file": "textures/lightning_flip.png"
        },
        "Warning-Sign-PNG-Clipart": {
            "file": "textures/Warning-Sign-PNG-Clipart.png"
        },
        "orb": {
            "file": "textures/orb_big.png",
            "span": 1,
            "cols": 1
        },
        "grass": {
            "file": "textures/grass.png",
            "span": 1,
            "cols": 1
        }
    },
    "sounds": {
        "game": {
            "type": "sample",
            "file": "sounds/DD_Main.ogg",
            "stream": true,
            "volume": 0.5
        },
        "win": {
            "type": "sample",
            "file": "sounds/DD_Victory.ogg",
            "stream": true,
            "volume": 0.5
        },
        "lose": {
            "type": "sample",
            "file": "sounds/DD_Failure.ogg",
            "stream": true,
            "volume": 0.5
        },
        "jump": {
            "type": "sample",
            "file": "sounds/jump.wav",
            "volume": 0.5
        },
        "pew": {
            "type": "sample",
            "file": "sounds/pew.wav",
            "volume": 0.5
        },
        "pop": {
            "type": "sample",
            "file": "sounds/plop.wav",
            "volume": 0.5
        },
        "walk_1": {
            "type": "sample",
            "file": "sounds/walk1.wav",
            "volume": 0.5
        },
        "walk_2": {
            "type": "sample",
            "file": "sounds/walk2.wav",
            "volume": 0.5
        },
        "walk_3": {
            "type": "sample",
            "file": "sounds/walk3.wav",
            "volume": 0.5
        },
        "walk_4": {
            "type": "sample",
            "file": "sounds/walk3.wav",
            "volume": 0.5
        },
        "jump_land": {
            "type": "sample",
            "file": "sounds/jump-land.wav",
            "volume": 0.5
        },
        "menu": {
            "type": "sample",
            "file": "sounds/music/pivot_menu.ogg",
            "stream": true,
            "volume": 0.5
        },
        "end": {
            "type": "sample",
            "file": "sounds/music/loopingtest-m.wav",
            "stream": true,
            "volume": 0.5
        },
        "cave_m": {
            "type": "sample",
            "file": "sounds/music/cave-m.ogg",
            "stream": true,
            "volume": 0.5
        },
        "cave_p": {
            "type": "sample",
            "file": "sounds/music/cave-p.ogg",
            "stream": true,
            "volume": 0.5
        }
    },
    "fonts": {
        "retro": {
            "file": "fonts/RetroGame.ttf",
            "size": 64
        }
    },
    "jsons": {
        "debug_0000": "json/level_json/debug/debug_0000.json",
        "debug_0001": "json/level_json/debug/debug_0001.json",
        "debug_0002": "json/level_json/debug/debug_0002.json",
        "debug_0003": "json/level_json/debug/debug_0003.json",
        "tutorial_0000": "json/level_json/tutorial/tutorial_0000.json",
        "tutorial_0001": "json/level_json/tutorial/tutorial_0001.json",
        "tutorial_0002": "json/level_json/tutorial/tutorial_0002.json"
    }
}
>>>>>>> a427f87a
<|MERGE_RESOLUTION|>--- conflicted
+++ resolved
@@ -1,528 +1,266 @@
-<<<<<<< HEAD
-{
-    "textures": {
-        "earth": {
-            "file": "textures/earthtile.png",
-            "wrapS": "repeat",
-            "wrapT": "repeat"
-        },
-        "dude": {
-            "file": "textures/dude.png"
-        },
-        "dude-normal": {
-            "file": "textures/dude-normal.png"
-        },
-        "player-walk": {
-            "file": "textures/walk.png"
-        },
-        "player-walk-normal": {
-            "file": "textures/walk_normal.png"
-        },
-        "player-run": {
-            "file": "textures/run.png"
-        },
-        "player-run-normal": {
-            "file": "textures/run_normal.png"
-        },
-        "player-jump": {
-            "file": "textures/jump_hold.png"
-        },
-        "player-jump-normal": {
-            "file": "textures/jump_hold_normal.png"
-        },
-        "player-idle": {
-            "file": "textures/idle.png"
-        },
-        "player-idle-normal": {
-            "file": "textures/idle_normal.png"
-        },
-        "cobble": {
-            "file": "textures/color_picker.png"
-        },
-        "spinner": {
-            "file": "textures/barrier.png"
-        },
-        "bridge": {
-            "file": "textures/ropebridge.png"
-        },
-        "bullet": {
-            "file": "textures/bullet.png"
-        },
-        "section_cut (1)": {
-            "file": "textures/section_cut (1).png"
-        },
-        "section_cut (2)": {
-            "file": "textures/section_cut (2).png"
-        },
-        "section_cut (3)": {
-            "file": "textures/section_cut (3).png"
-        },
-        "section_cut (4)": {
-            "file": "textures/section_cut (4).png"
-        },
-        "section_cut (5)": {
-            "file": "textures/section_cut (5).png"
-        },
-        "section_cut (6)": {
-            "file": "textures/section_cut (6).png"
-        },
-        "section_cut (7)": {
-            "file": "textures/section_cut (7).png"
-        },
-        "section_cut (8)": {
-            "file": "textures/section_cut (8).png"
-        },
-        "section_cut (9)": {
-            "file": "textures/section_cut (9).png"
-        },
-        "section_cut (10)": {
-            "file": "textures/section_cut (10).png"
-        },
-        "section_cut (11)": {
-            "file": "textures/section_cut (11).png"
-        },
-        "section_cut (12)": {
-            "file": "textures/section_cut (12).png"
-        },
-        "section_cut (13)": {
-            "file": "textures/section_cut (13).png"
-        },
-        "section_cut (14)": {
-            "file": "textures/section_cut (14).png"
-        },
-        "section_cut (15)": {
-            "file": "textures/section_cut (15).png"
-        },
-        "goal": {
-            "file": "textures/goaldoor.png"
-        },
-        "dpad": {
-            "file": "textures/dpad.png",
-            "wrapS": "clamp",
-            "wrapT": "clamp",
-            "atlas": {
-                "up": [
-                    0,
-                    0,
-                    127,
-                    127
-                ],
-                "down": [
-                    128,
-                    0,
-                    255,
-                    127
-                ],
-                "left": [
-                    0,
-                    128,
-                    127,
-                    255
-                ],
-                "right": [
-                    128,
-                    128,
-                    255,
-                    255
-                ]
-            }
-        },
-        "caution": {
-            "file": "textures/caution.png"
-        },
-        "lightning": {
-            "file": "textures/lightning.png"
-        },
-        "biohazrd": {
-            "file": "textures/biohazrd.png"
-        },
-        "alarm": {
-            "file": "textures/alarm.png"
-        },
-        "lightning_flip": {
-            "file": "textures/lightning_flip.png"
-        },
-        "Warning-Sign-PNG-Clipart": {
-            "file": "textures/Warning-Sign-PNG-Clipart.png"
-        },
-        "orb": {
-            "file": "textures/orb_big.png",
-            "span": 1,
-            "cols": 1
-        },
-        "grass": {
-            "file": "textures/grass.png",
-            "span": 1,
-            "cols": 1
-        }
-    },
-    "sounds": {
-        "game": {
-            "type": "sample",
-            "file": "sounds/DD_Main.ogg",
-            "stream": true,
-            "volume": 0.5
-        },
-        "win": {
-            "type": "sample",
-            "file": "sounds/DD_Victory.ogg",
-            "stream": true,
-            "volume": 0.5
-        },
-        "lose": {
-            "type": "sample",
-            "file": "sounds/DD_Failure.ogg",
-            "stream": true,
-            "volume": 0.5
-        },
-        "jump": {
-            "type": "sample",
-            "file": "sounds/jump.wav",
-            "volume": 0.5
-        },
-        "pew": {
-            "type": "sample",
-            "file": "sounds/pew.wav",
-            "volume": 0.5
-        },
-        "pop": {
-            "type": "sample",
-            "file": "sounds/plop.wav",
-            "volume": 0.5
-        },
-        "walk_1": {
-            "type": "sample",
-            "file": "sounds/walk1.wav",
-            "volume": 0.5
-        },
-        "walk_2": {
-            "type": "sample",
-            "file": "sounds/walk2.wav",
-            "volume": 0.5
-        },
-        "walk_3": {
-            "type": "sample",
-            "file": "sounds/walk3.wav",
-            "volume": 0.5
-        },
-        "walk_4": {
-            "type": "sample",
-            "file": "sounds/walk3.wav",
-            "volume": 0.5
-        },
-        "jump_land": {
-            "type": "sample",
-            "file": "sounds/jump-land.wav",
-            "volume": 0.5
-        },
-        "menu": {
-            "type": "sample",
-            "file": "sounds/music/pivot_menu.ogg",
-            "stream": true,
-            "volume": 0.5
-        },
-        "end": {
-            "type": "sample",
-            "file": "sounds/music/loopingtest-m.wav",
-            "stream": true,
-            "volume": 0.5
-        },
-        "cave_m": {
-            "type": "sample",
-            "file": "sounds/music/cave-m.ogg",
-            "stream": true,
-            "volume": 0.5
-        },
-        "cave_p": {
-            "type": "sample",
-            "file": "sounds/music/cave-p.ogg",
-            "stream": true,
-            "volume": 0.5
-        }
-    },
-    "fonts": {
-        "retro": {
-            "file": "fonts/RetroGame.ttf",
-            "size": 64
-        }
-    },
-    "jsons": {
-        "debug_0000": "json/level_json/debug/debug_0000.json",
-        "debug_0001": "json/level_json/debug/debug_0001.json",
-        "debug_0002": "json/level_json/debug/debug_0002.json",
-        "debug_0003": "json/level_json/debug/debug_0003.json",
-        "debug_0010": "json/level_json/debug/debug_0010.json",
-        "debug_0004": "json/level_json/debug/debug_0004.json",
-        "tutorial_0000": "json/level_json/tutorial/tutorial_0000.json",
-        "tutorial_0001": "json/level_json/tutorial/tutorial_0001.json",
-        "tutorial_0002": "json/level_json/tutorial/tutorial_0002.json"
-    }
-}
-=======
-{
-    "textures": {
-        "earth": {
-            "file": "textures/earthtile.png",
-            "wrapS": "repeat",
-            "wrapT": "repeat"
-        },
-        "dude": {
-            "file": "textures/dude.png"
-        },
-        "dude-normal": {
-            "file": "textures/dude-normal.png"
-        },
-        "player-rotate": {
-            "file": "textures/rotate.png"
-        },
-        "player-rotate-normal": {
-            "file": "textures/rotate_normal.png"
-        },
-        "player-walk": {
-            "file": "textures/walk.png"
-        },
-        "player-walk-normal": {
-            "file": "textures/walk_normal.png"
-        },
-        "player-run": {
-            "file": "textures/run.png"
-        },
-        "player-run-normal": {
-            "file": "textures/run_normal.png"
-        },
-        "player-jump": {
-            "file": "textures/jump_hold.png"
-        },
-        "player-jump-normal": {
-            "file": "textures/jump_hold_normal.png"
-        },
-        "player-idle": {
-            "file": "textures/idle.png"
-        },
-        "player-idle-normal": {
-            "file": "textures/idle_normal.png"
-        },
-        "cobble": {
-            "file": "textures/color_picker.png"
-        },
-        "spinner": {
-            "file": "textures/barrier.png"
-        },
-        "spinner-normal": {
-            "file": "textures/glowstick-normal.png"
-        },
-        "bridge": {
-            "file": "textures/ropebridge.png"
-        },
-        "bullet": {
-            "file": "textures/bullet.png"
-        },
-        "section_cut (1)": {
-            "file": "textures/section_cut (1).png"
-        },
-        "section_cut (2)": {
-            "file": "textures/section_cut (2).png"
-        },
-        "section_cut (3)": {
-            "file": "textures/section_cut (3).png"
-        },
-        "section_cut (4)": {
-            "file": "textures/section_cut (4).png"
-        },
-        "section_cut (5)": {
-            "file": "textures/section_cut (5).png"
-        },
-        "section_cut (6)": {
-            "file": "textures/section_cut (6).png"
-        },
-        "section_cut (7)": {
-            "file": "textures/section_cut (7).png"
-        },
-        "section_cut (8)": {
-            "file": "textures/section_cut (8).png"
-        },
-        "section_cut (9)": {
-            "file": "textures/section_cut (9).png"
-        },
-        "section_cut (10)": {
-            "file": "textures/section_cut (10).png"
-        },
-        "section_cut (11)": {
-            "file": "textures/section_cut (11).png"
-        },
-        "section_cut (12)": {
-            "file": "textures/section_cut (12).png"
-        },
-        "section_cut (13)": {
-            "file": "textures/section_cut (13).png"
-        },
-        "section_cut (14)": {
-            "file": "textures/section_cut (14).png"
-        },
-        "section_cut (15)": {
-            "file": "textures/section_cut (15).png"
-        },
-        "goal": {
-            "file": "textures/goaldoor.png"
-        },
-        "dpad": {
-            "file": "textures/dpad.png",
-            "wrapS": "clamp",
-            "wrapT": "clamp",
-            "atlas": {
-                "up": [
-                    0,
-                    0,
-                    127,
-                    127
-                ],
-                "down": [
-                    128,
-                    0,
-                    255,
-                    127
-                ],
-                "left": [
-                    0,
-                    128,
-                    127,
-                    255
-                ],
-                "right": [
-                    128,
-                    128,
-                    255,
-                    255
-                ]
-            }
-        },
-        "caution": {
-            "file": "textures/caution.png"
-        },
-        "lightning": {
-            "file": "textures/lightning.png"
-        },
-        "biohazrd": {
-            "file": "textures/biohazrd.png"
-        },
-        "alarm": {
-            "file": "textures/alarm.png"
-        },
-        "lightning_flip": {
-            "file": "textures/lightning_flip.png"
-        },
-        "Warning-Sign-PNG-Clipart": {
-            "file": "textures/Warning-Sign-PNG-Clipart.png"
-        },
-        "orb": {
-            "file": "textures/orb_big.png",
-            "span": 1,
-            "cols": 1
-        },
-        "grass": {
-            "file": "textures/grass.png",
-            "span": 1,
-            "cols": 1
-        }
-    },
-    "sounds": {
-        "game": {
-            "type": "sample",
-            "file": "sounds/DD_Main.ogg",
-            "stream": true,
-            "volume": 0.5
-        },
-        "win": {
-            "type": "sample",
-            "file": "sounds/DD_Victory.ogg",
-            "stream": true,
-            "volume": 0.5
-        },
-        "lose": {
-            "type": "sample",
-            "file": "sounds/DD_Failure.ogg",
-            "stream": true,
-            "volume": 0.5
-        },
-        "jump": {
-            "type": "sample",
-            "file": "sounds/jump.wav",
-            "volume": 0.5
-        },
-        "pew": {
-            "type": "sample",
-            "file": "sounds/pew.wav",
-            "volume": 0.5
-        },
-        "pop": {
-            "type": "sample",
-            "file": "sounds/plop.wav",
-            "volume": 0.5
-        },
-        "walk_1": {
-            "type": "sample",
-            "file": "sounds/walk1.wav",
-            "volume": 0.5
-        },
-        "walk_2": {
-            "type": "sample",
-            "file": "sounds/walk2.wav",
-            "volume": 0.5
-        },
-        "walk_3": {
-            "type": "sample",
-            "file": "sounds/walk3.wav",
-            "volume": 0.5
-        },
-        "walk_4": {
-            "type": "sample",
-            "file": "sounds/walk3.wav",
-            "volume": 0.5
-        },
-        "jump_land": {
-            "type": "sample",
-            "file": "sounds/jump-land.wav",
-            "volume": 0.5
-        },
-        "menu": {
-            "type": "sample",
-            "file": "sounds/music/pivot_menu.ogg",
-            "stream": true,
-            "volume": 0.5
-        },
-        "end": {
-            "type": "sample",
-            "file": "sounds/music/loopingtest-m.wav",
-            "stream": true,
-            "volume": 0.5
-        },
-        "cave_m": {
-            "type": "sample",
-            "file": "sounds/music/cave-m.ogg",
-            "stream": true,
-            "volume": 0.5
-        },
-        "cave_p": {
-            "type": "sample",
-            "file": "sounds/music/cave-p.ogg",
-            "stream": true,
-            "volume": 0.5
-        }
-    },
-    "fonts": {
-        "retro": {
-            "file": "fonts/RetroGame.ttf",
-            "size": 64
-        }
-    },
-    "jsons": {
-        "debug_0000": "json/level_json/debug/debug_0000.json",
-        "debug_0001": "json/level_json/debug/debug_0001.json",
-        "debug_0002": "json/level_json/debug/debug_0002.json",
-        "debug_0003": "json/level_json/debug/debug_0003.json",
-        "tutorial_0000": "json/level_json/tutorial/tutorial_0000.json",
-        "tutorial_0001": "json/level_json/tutorial/tutorial_0001.json",
-        "tutorial_0002": "json/level_json/tutorial/tutorial_0002.json"
-    }
-}
->>>>>>> a427f87a
+{
+    "textures": {
+        "earth": {
+            "file": "textures/earthtile.png",
+            "wrapS": "repeat",
+            "wrapT": "repeat"
+        },
+        "dude": {
+            "file": "textures/dude.png"
+        },
+        "dude-normal": {
+            "file": "textures/dude-normal.png"
+        },
+        "player-rotate": {
+            "file": "textures/rotate.png"
+        },
+        "player-rotate-normal": {
+            "file": "textures/rotate_normal.png"
+        },
+        "player-walk": {
+            "file": "textures/walk.png"
+        },
+        "player-walk-normal": {
+            "file": "textures/walk_normal.png"
+        },
+        "player-run": {
+            "file": "textures/run.png"
+        },
+        "player-run-normal": {
+            "file": "textures/run_normal.png"
+        },
+        "player-jump": {
+            "file": "textures/jump_hold.png"
+        },
+        "player-jump-normal": {
+            "file": "textures/jump_hold_normal.png"
+        },
+        "player-idle": {
+            "file": "textures/idle.png"
+        },
+        "player-idle-normal": {
+            "file": "textures/idle_normal.png"
+        },
+        "cobble": {
+            "file": "textures/color_picker.png"
+        },
+        "spinner": {
+            "file": "textures/barrier.png"
+        },
+        "spinner-normal": {
+            "file": "textures/glowstick-normal.png"
+        },
+        "bridge": {
+            "file": "textures/ropebridge.png"
+        },
+        "bullet": {
+            "file": "textures/bullet.png"
+        },
+        "section_cut (1)": {
+            "file": "textures/section_cut (1).png"
+        },
+        "section_cut (2)": {
+            "file": "textures/section_cut (2).png"
+        },
+        "section_cut (3)": {
+            "file": "textures/section_cut (3).png"
+        },
+        "section_cut (4)": {
+            "file": "textures/section_cut (4).png"
+        },
+        "section_cut (5)": {
+            "file": "textures/section_cut (5).png"
+        },
+        "section_cut (6)": {
+            "file": "textures/section_cut (6).png"
+        },
+        "section_cut (7)": {
+            "file": "textures/section_cut (7).png"
+        },
+        "section_cut (8)": {
+            "file": "textures/section_cut (8).png"
+        },
+        "section_cut (9)": {
+            "file": "textures/section_cut (9).png"
+        },
+        "section_cut (10)": {
+            "file": "textures/section_cut (10).png"
+        },
+        "section_cut (11)": {
+            "file": "textures/section_cut (11).png"
+        },
+        "section_cut (12)": {
+            "file": "textures/section_cut (12).png"
+        },
+        "section_cut (13)": {
+            "file": "textures/section_cut (13).png"
+        },
+        "section_cut (14)": {
+            "file": "textures/section_cut (14).png"
+        },
+        "section_cut (15)": {
+            "file": "textures/section_cut (15).png"
+        },
+        "goal": {
+            "file": "textures/goaldoor.png"
+        },
+        "dpad": {
+            "file": "textures/dpad.png",
+            "wrapS": "clamp",
+            "wrapT": "clamp",
+            "atlas": {
+                "up": [
+                    0,
+                    0,
+                    127,
+                    127
+                ],
+                "down": [
+                    128,
+                    0,
+                    255,
+                    127
+                ],
+                "left": [
+                    0,
+                    128,
+                    127,
+                    255
+                ],
+                "right": [
+                    128,
+                    128,
+                    255,
+                    255
+                ]
+            }
+        },
+        "caution": {
+            "file": "textures/caution.png"
+        },
+        "lightning": {
+            "file": "textures/lightning.png"
+        },
+        "biohazrd": {
+            "file": "textures/biohazrd.png"
+        },
+        "alarm": {
+            "file": "textures/alarm.png"
+        },
+        "lightning_flip": {
+            "file": "textures/lightning_flip.png"
+        },
+        "Warning-Sign-PNG-Clipart": {
+            "file": "textures/Warning-Sign-PNG-Clipart.png"
+        },
+        "orb": {
+            "file": "textures/orb_big.png",
+            "span": 1,
+            "cols": 1
+        },
+        "grass": {
+            "file": "textures/grass.png",
+            "span": 1,
+            "cols": 1
+        }
+    },
+    "sounds": {
+        "game": {
+            "type": "sample",
+            "file": "sounds/DD_Main.ogg",
+            "stream": true,
+            "volume": 0.5
+        },
+        "win": {
+            "type": "sample",
+            "file": "sounds/DD_Victory.ogg",
+            "stream": true,
+            "volume": 0.5
+        },
+        "lose": {
+            "type": "sample",
+            "file": "sounds/DD_Failure.ogg",
+            "stream": true,
+            "volume": 0.5
+        },
+        "jump": {
+            "type": "sample",
+            "file": "sounds/jump.wav",
+            "volume": 0.5
+        },
+        "pew": {
+            "type": "sample",
+            "file": "sounds/pew.wav",
+            "volume": 0.5
+        },
+        "pop": {
+            "type": "sample",
+            "file": "sounds/plop.wav",
+            "volume": 0.5
+        },
+        "walk_1": {
+            "type": "sample",
+            "file": "sounds/walk1.wav",
+            "volume": 0.5
+        },
+        "walk_2": {
+            "type": "sample",
+            "file": "sounds/walk2.wav",
+            "volume": 0.5
+        },
+        "walk_3": {
+            "type": "sample",
+            "file": "sounds/walk3.wav",
+            "volume": 0.5
+        },
+        "walk_4": {
+            "type": "sample",
+            "file": "sounds/walk3.wav",
+            "volume": 0.5
+        },
+        "jump_land": {
+            "type": "sample",
+            "file": "sounds/jump-land.wav",
+            "volume": 0.5
+        },
+        "menu": {
+            "type": "sample",
+            "file": "sounds/music/pivot_menu.ogg",
+            "stream": true,
+            "volume": 0.5
+        },
+        "end": {
+            "type": "sample",
+            "file": "sounds/music/loopingtest-m.wav",
+            "stream": true,
+            "volume": 0.5
+        },
+        "cave_m": {
+            "type": "sample",
+            "file": "sounds/music/cave-m.ogg",
+            "stream": true,
+            "volume": 0.5
+        },
+        "cave_p": {
+            "type": "sample",
+            "file": "sounds/music/cave-p.ogg",
+            "stream": true,
+            "volume": 0.5
+        }
+    },
+    "fonts": {
+        "retro": {
+            "file": "fonts/RetroGame.ttf",
+            "size": 64
+        }
+    },
+    "jsons": {
+        "debug_0000": "json/level_json/debug/debug_0000.json",
+        "debug_0001": "json/level_json/debug/debug_0001.json",
+        "debug_0002": "json/level_json/debug/debug_0002.json",
+        "debug_0003": "json/level_json/debug/debug_0003.json",
+        "tutorial_0000": "json/level_json/tutorial/tutorial_0000.json",
+        "tutorial_0001": "json/level_json/tutorial/tutorial_0001.json",
+        "tutorial_0002": "json/level_json/tutorial/tutorial_0002.json"
+    }
+}